--- conflicted
+++ resolved
@@ -477,8 +477,4 @@
 
 @end table
 
-<<<<<<< HEAD
-@c man end ENCODERS
-=======
-@c man end AUDIO ENCODERS
->>>>>>> a2ee2843
+@c man end AUDIO ENCODERS