Never assume the API of libav* to be stable unless at least 1 month has passed
since the last major version increase.

The last version increases were:
libavcodec:    2012-01-27
libavdevice:   2011-04-18
libavfilter:   2012-06-22
libavformat:   2012-01-27
libavresample: 2012-04-24
libpostproc:   2011-04-18
libswresample: 2011-09-19
libswscale:    2011-06-20
libavutil:     2011-04-18


API changes, most recent first:

<<<<<<< HEAD
2012-09-27 - a70b493 - lavd 54.3.100 - version.h
  Add LIBAVDEVICE_IDENT symbol.

2012-09-27 - a70b493 - lavfi 3.18.100 - version.h
  Add LIBAVFILTER_IDENT symbol.

2012-09-27 - a70b493 - libswr 0.16.100 - version.h
  Add LIBSWRESAMPLE_VERSION, LIBSWRESAMPLE_BUILD
  and LIBSWRESAMPLE_IDENT symbols.

2012-09-06 - 29e972f - lavu 51.72.100 - parseutils.h
  Add av_small_strptime() time parsing function.

  Can be used as a stripped-down replacement for strptime(), on
  systems which do not support it.

2012-08-25 - 2626cc4 - lavf 54.28.100
  Matroska demuxer now identifies SRT subtitles as AV_CODEC_ID_SUBRIP instead
  of AV_CODEC_ID_TEXT.

2012-08-13 - 5c0d8bc - lavfi 3.8.100 - avfilter.h
  Add avfilter_get_class() function, and priv_class field to AVFilter
  struct.

2012-08-12 - a25346e - lavu 51.69.100 - opt.h
  Add AV_OPT_FLAG_FILTERING_PARAM symbol in opt.h.

2012-07-31 - 23fc4dd - lavc 54.46.100
  Add channels field to AVFrame.

2012-07-30 - f893904 - lavu 51.66.100
  Add av_get_channel_description()
  and av_get_standard_channel_layout() functions.

2012-07-21 - 016a472 - lavc 54.43.100
  Add decode_error_flags field to AVFrame.

2012-07-20 - b062936 - lavf 54.18.100
  Add avformat_match_stream_specifier() function.

2012-07-14 - f49ec1b - lavc 54.38.100 - avcodec.h
  Add metadata to AVFrame, and the accessor functions
  av_frame_get_metadata() and av_frame_set_metadata().

2012-07-10 - 0e003d8 - lavc 54.33.100
  Add av_fast_padded_mallocz().

2012-07-10 - 21d5609 - lavfi 3.2.0 - avfilter.h
  Add init_opaque() callback to AVFilter struct.

2012-06-26 - e6674e4 - lavu 51.63.100 - imgutils.h
  Add functions to libavutil/imgutils.h:
  av_image_get_buffer_size()
  av_image_fill_arrays()
  av_image_copy_to_buffer()

2012-06-24 - c41899a - lavu 51.62.100 - version.h
  version moved from avutil.h to version.h

2012-04-11 - 359abb1 - lavu 51.58.100 - error.h
  Add av_make_error_string() and av_err2str() utilities to
  libavutil/error.h.

2012-06-05 - 62b39d4 - lavc 54.24.100
  Add pkt_duration field to AVFrame.

2012-05-24 - f2ee065 - lavu 51.54.100
  Move AVPALETTE_SIZE and AVPALETTE_COUNT macros from
  libavcodec/avcodec.h to libavutil/pixfmt.h.

2012-05-14 - 94a9ac1 - lavf 54.5.100
  Add av_guess_sample_aspect_ratio() function.

2012-04-20 - 65fa7bc - lavfi 2.70.100
  Add avfilter_unref_bufferp() to avfilter.h.

2012-04-13 - 162e400 - lavfi 2.68.100
  Install libavfilter/asrc_abuffer.h public header.

2012-03-26 - a67d9cf - lavfi 2.66.100
  Add avfilter_fill_frame_from_{audio_,}buffer_ref() functions.
=======
2012-10-xx - xxxxxxx - lavu 51.43.0 - aes.h, md5.h, sha.h, tree.h
  Add functions for allocating the opaque contexts for the algorithms,
  deprecate the context size variables.
>>>>>>> e002e329

2012-10-xx - xxxxxxx - lavf 54.18.0 - avio.h
  Add avio_closep to complement avio_close.

2012-10-xx - xxxxxxx - lavu 51.42.0 - pixfmt.h
  Rename PixelFormat to AVPixelFormat and all PIX_FMT_* to AV_PIX_FMT_*.
  To provide backwards compatibility, PixelFormat is now #defined as
  AVPixelFormat.
  Note that this can break user code that includes pixfmt.h and uses the
  'PixelFormat' identifier. Such code should either #undef PixelFormat
  or stop using the PixelFormat name.

2012-10-05 - e7ba5b1 - lavr 1.0.0 - avresample.h
  Data planes parameters to avresample_convert() and
  avresample_read() are now uint8_t** instead of void**.
  Libavresample is now stable.

2012-09-24 - a42aada - lavc 54.28.0 - avcodec.h
  Add avcodec_free_frame(). This function must now
  be used for freeing an AVFrame.

2012-09-12 - 8919fee - lavu 51.41.0 - audioconvert.h
  Added AV_CH_LOW_FREQUENCY_2 channel mask value.

2012-09-04 - 686a329 - lavu 51.40.0 - opt.h
  Reordered the fields in default_val in AVOption, changed which
  default_val field is used for which AVOptionType.

2012-08-30 - a231832 - lavc 54.26.1 - avcodec.h
  Add codec descriptor properties AV_CODEC_PROP_LOSSY and
  AV_CODEC_PROP_LOSSLESS.

2012-08-18 - lavc 54.26 - avcodec.h
  Add codec descriptors for accessing codec properties without having
  to refer to a specific decoder or encoder.

  c223d79 - Add an AVCodecDescriptor struct and functions
            avcodec_descriptor_get() and avcodec_descriptor_next().
  51efed1 - Add AVCodecDescriptor.props and AV_CODEC_PROP_INTRA_ONLY.
  91e59fe - Add avcodec_descriptor_get_by_name().

2012-08-08 - 987170c - lavu 51.38 - dict.h
  Add av_dict_count().

2012-08-07 - 104e10f - lavc 54.25 - avcodec.h
  Rename CodecID to AVCodecID and all CODEC_ID_* to AV_CODEC_ID_*.
  To provide backwards compatibility, CodecID is now #defined as AVCodecID.
  Note that this can break user code that includes avcodec.h and uses the
  'CodecID' identifier. Such code should either #undef CodecID or stop using the
  CodecID name.

2012-08-03 - 239fdf1 - lavu 51.37.1 - cpu.h
                       lsws 2.1.1   - swscale.h
  Rename AV_CPU_FLAG_MMX2  ---> AV_CPU_FLAG_MMXEXT.
  Rename SWS_CPU_CAPS_MMX2 ---> SWS_CPU_CAPS_MMXEXT.

2012-07-29 - 681ed00 - lavf 54.13.0 - avformat.h
  Add AVFMT_FLAG_NOBUFFER for low latency use cases.

2012-07-10 - 5fade8a - lavu 51.37.0
  Add av_malloc_array() and av_mallocz_array()

2012-06-22 - d3d3a32 - lavu 51.34.0
  Add av_usleep()

2012-06-20 - ae0a301 - lavu 51.33.0
  Move av_gettime() to libavutil, add libavutil/time.h

2012-06-09 - 3971be0 - lavr 0.0.3
  Add a parameter to avresample_build_matrix() for Dolby/DPLII downmixing.

2012-06-12 - 9baeff9 - lavfi 2.23.0 - avfilter.h
  Add AVFilterContext.nb_inputs/outputs. Deprecate
  AVFilterContext.input/output_count.

2012-06-12 - 84b9fbe - lavfi 2.22.0 - avfilter.h
  Add avfilter_pad_get_type() and avfilter_pad_get_name(). Those
  should now be used instead of accessing AVFilterPad members
  directly.

2012-06-12 - b0f0dfc - lavu 51.32.0 - audioconvert.h
  Add av_get_channel_layout_channel_index(), av_get_channel_name()
  and av_channel_layout_extract_channel().

2012-05-25 - 154486f - lavu 51.31.0 - opt.h
  Add av_opt_set_bin()

2012-05-15 - lavfi 2.17.0
  Add support for audio filters
  ac71230/a2cd9be - add video/audio buffer sink in a new installed
                    header buffersink.h
  720c6b7 - add av_buffersrc_write_frame(), deprecate
            av_vsrc_buffer_add_frame()
  ab16504 - add avfilter_copy_buf_props()
  9453c9e - add extended_data to AVFilterBuffer
  1b8c927 - add avfilter_get_audio_buffer_ref_from_arrays()

2012-05-09 - lavu 51.30.0 - samplefmt.h
  142e740 - add av_samples_copy()
  6d7f617 - add av_samples_set_silence()

2012-05-09 - a5117a2 - lavc 54.13.1
  For audio formats with fixed frame size, the last frame
  no longer needs to be padded with silence, libavcodec
  will handle this internally (effectively all encoders
  behave as if they had CODEC_CAP_SMALL_LAST_FRAME set).

2012-05-07 - 828bd08 - lavc 54.13.0 - avcodec.h
  Add sample_rate and channel_layout fields to AVFrame.

2012-05-01 - 4010d72 - lavr 0.0.1
  Change AV_MIX_COEFF_TYPE_Q6 to AV_MIX_COEFF_TYPE_Q8.

2012-04-25 - 3527a73 - lavu 51.29.0 - cpu.h
  Add av_parse_cpu_flags()

2012-04-24 - c8af852 - lavr 0.0.0
  Add libavresample audio conversion library

2012-04-20 - 0c0d1bc - lavu 51.28.0 - audio_fifo.h
  Add audio FIFO functions:
    av_audio_fifo_free()
    av_audio_fifo_alloc()
    av_audio_fifo_realloc()
    av_audio_fifo_write()
    av_audio_fifo_read()
    av_audio_fifo_drain()
    av_audio_fifo_reset()
    av_audio_fifo_size()
    av_audio_fifo_space()

2012-04-14 - lavfi 2.16.0 - avfiltergraph.h
  d7bcc71 Add avfilter_graph_parse2().

2012-04-08 - 4d693b0 - lavu 51.27.0 - samplefmt.h
  Add av_get_packed_sample_fmt() and av_get_planar_sample_fmt()

2012-03-21 - b75c67d - lavu 51.43.100
  Add bprint.h for bprint API.

2012-02-21 - 9cbf17e - lavc 54.4.100
  Add av_get_pcm_codec() function.

2012-02-16 - 560b224 - libswr 0.7.100
  Add swr_set_matrix() function.

2012-02-09 - c28e7af - lavu 51.39.100
  Add a new installed header libavutil/timestamp.h with timestamp
  utilities.

2012-02-06 - 70ffda3 - lavu 51.38.100
  Add av_parse_ratio() function to parseutils.h.

2012-02-06 - 70ffda3 - lavu 51.38.100
  Add AV_LOG_MAX_OFFSET macro to log.h.

2012-02-02 - 0eaa123 - lavu 51.37.100
  Add public timecode helpers.

2012-01-24 - 0c3577b - lavfi 2.60.100
  Add avfilter_graph_dump.

2012-03-05 - lavc 54.8.0
  6699d07 Add av_get_exact_bits_per_sample()
  9524cf7 Add av_get_audio_frame_duration()

2012-03-04 - 44fe77b - lavc 54.7.0 - avcodec.h
  Add av_codec_is_encoder/decoder().

2012-03-01 - 442c132 - lavc 54.3.0 - avcodec.h
  Add av_packet_shrink_side_data.

2012-02-29 - dd2a4bc - lavf 54.2.0 - avformat.h
  Add AVStream.attached_pic and AV_DISPOSITION_ATTACHED_PIC,
  used for dealing with attached pictures/cover art.

2012-02-25 - c9bca80 - lavu 51.24.0 - error.h
  Add AVERROR_UNKNOWN
  NOTE: this was backported to 0.8

2012-02-20 - e9cda85 - lavc 54.2.0
  Add duration field to AVCodecParserContext

2012-02-20 - 0b42a93 - lavu 51.23.1 - mathematics.h
  Add av_rescale_q_rnd()

2012-02-08 - 38d5533 - lavu 51.22.1 - pixdesc.h
  Add PIX_FMT_PSEUDOPAL flag.

2012-02-08 - 52f82a1 - lavc 54.01.0
  Add avcodec_encode_video2() and deprecate avcodec_encode_video().

2012-02-01 - 316fc74 - lavc 54.01.0
  Add av_fast_padded_malloc() as alternative for av_realloc() when aligned
  memory is required. The buffer will always have FF_INPUT_BUFFER_PADDING_SIZE
  zero-padded bytes at the end.

2012-01-31 - dd6d3b0 - lavf 54.01.0
  Add avformat_get_riff_video_tags() and avformat_get_riff_audio_tags().
  NOTE: this was backported to 0.8

2012-01-31 - af08d9a - lavc 54.01.0
  Add avcodec_is_open() function.
  NOTE: this was backported to 0.8

2012-01-30 - 8b93312 - lavu 51.22.0 - intfloat.h
  Add a new installed header libavutil/intfloat.h with int/float punning
  functions.
  NOTE: this was backported to 0.8

2012-01-25 - lavf 53.22.0
  f1caf01 Allow doing av_write_frame(ctx, NULL) for flushing possible
          buffered data within a muxer. Added AVFMT_ALLOW_FLUSH for
          muxers supporting it (av_write_frame makes sure it is called
          only for muxers with this flag).

2012-01-15 - lavc 53.34.0
  New audio encoding API:
  b2c75b6 Add CODEC_CAP_VARIABLE_FRAME_SIZE capability for use by audio
          encoders.
  5ee5fa0 Add avcodec_fill_audio_frame() as a convenience function.
  b2c75b6 Add avcodec_encode_audio2() and deprecate avcodec_encode_audio().
          Add AVCodec.encode2().

2012-01-12 - 3167dc9 - lavfi 2.15.0
  Add a new installed header -- libavfilter/version.h -- with version macros.

2011-12-08 - a502939 - lavfi 2.52.0
  Add av_buffersink_poll_frame() to buffersink.h.

2011-12-08 - 26c6fec - lavu 51.31.0
  Add av_log_format_line.

2011-12-03 - 976b095 - lavu 51.30.0
  Add AVERROR_BUG.

2011-11-24 - 573ffbb - lavu 51.28.1
  Add av_get_alt_sample_fmt() to samplefmt.h.

2011-11-03 - 96949da - lavu 51.23.0
  Add av_strcasecmp() and av_strncasecmp() to avstring.h.

2011-10-20 - b35e9e1 - lavu 51.22.0
  Add av_strtok() to avstring.h.

2011-01-03 - b73ec05 - lavu 51.21.0
  Add av_popcount64

2011-12-18 - 8400b12 - lavc 53.28.1
  Deprecate AVFrame.age. The field is unused.

2011-12-12 - 5266045 - lavf 53.17.0
  Add avformat_close_input().
  Deprecate av_close_input_file() and av_close_input_stream().

2011-12-02 - 0eea212 - lavc 53.25.0
  Add nb_samples and extended_data fields to AVFrame.
  Deprecate AVCODEC_MAX_AUDIO_FRAME_SIZE.
  Deprecate avcodec_decode_audio3() in favor of avcodec_decode_audio4().
  avcodec_decode_audio4() writes output samples to an AVFrame, which allows
  audio decoders to use get_buffer().

2011-12-04 - 560f773 - lavc 53.24.0
  Change AVFrame.data[4]/base[4]/linesize[4]/error[4] to [8] at next major bump.
  Change AVPicture.data[4]/linesize[4] to [8] at next major bump.
  Change AVCodecContext.error[4] to [8] at next major bump.
  Add AV_NUM_DATA_POINTERS to simplify the bump transition.

2011-11-23 - bbb46f3 - lavu 51.18.0
  Add av_samples_get_buffer_size(), av_samples_fill_arrays(), and
  av_samples_alloc(), to samplefmt.h.

2011-11-23 - 8889cc4 - lavu 51.17.0
  Add planar sample formats and av_sample_fmt_is_planar() to samplefmt.h.

2011-11-19 - f3a29b7 - lavc 53.21.0
  Move some AVCodecContext fields to a new private struct, AVCodecInternal,
  which is accessed from a new field, AVCodecContext.internal.
  - fields moved:
      AVCodecContext.internal_buffer       --> AVCodecInternal.buffer
      AVCodecContext.internal_buffer_count --> AVCodecInternal.buffer_count
      AVCodecContext.is_copy               --> AVCodecInternal.is_copy

2011-11-16 - 6270671 - lavu 51.16.0
  Add av_timegm()

2011-11-13 - lavf 53.15.0
  New interrupt callback API, allowing per-AVFormatContext/AVIOContext
  interrupt callbacks.
  6aa0b98 Add AVIOInterruptCB struct and the interrupt_callback field to
          AVFormatContext.
  1dee0ac Add avio_open2() with additional parameters. Those are
          an interrupt callback and an options AVDictionary.
          This will allow passing AVOptions to protocols after lavf
          54.0.

2011-11-06 - ba04ecf - lavu 51.14.0
  Add av_strcasecmp() and av_strncasecmp() to avstring.h.

2011-11-06 - 07b172f - lavu 51.13.0
  Add av_toupper()/av_tolower()

2011-11-05 - b6d08f4 - lavf 53.13.0
  Add avformat_network_init()/avformat_network_deinit()

2011-10-27 - 512557b - lavc 53.15.0
  Remove avcodec_parse_frame.
  Deprecate AVCodecContext.parse_only and CODEC_CAP_PARSE_ONLY.

2011-10-19 - 569129a - lavf 53.10.0
  Add avformat_new_stream(). Deprecate av_new_stream().

2011-10-13 - b631fba - lavf 53.9.0
  Add AVFMT_NO_BYTE_SEEK AVInputFormat flag.

2011-10-12 - lavu 51.12.0
  AVOptions API rewrite.

  - 145f741 FF_OPT_TYPE* renamed to AV_OPT_TYPE_*
  - new setting/getting functions with slightly different semantics:
        dac66da av_set_string3 -> av_opt_set
                av_set_double  -> av_opt_set_double
                av_set_q       -> av_opt_set_q
                av_set_int     -> av_opt_set_int

        41d9d51 av_get_string  -> av_opt_get
                av_get_double  -> av_opt_get_double
                av_get_q       -> av_opt_get_q
                av_get_int     -> av_opt_get_int

  - 8c5dcaa trivial rename av_next_option -> av_opt_next
  - 641c7af new functions - av_opt_child_next, av_opt_child_class_next
    and av_opt_find2()

2011-09-22 - a70e787 - lavu 51.17.0
  Add av_x_if_null().

2011-09-18 - 645cebb - lavc 53.16.0
  Add showall flag2

2011-09-16 - ea8de10 - lavfi 2.42.0
  Add avfilter_all_channel_layouts.

2011-09-16 - 9899037 - lavfi 2.41.0
  Rename avfilter_all_* function names to avfilter_make_all_*.

  In particular, apply the renames:
  avfilter_all_formats         -> avfilter_make_all_formats
  avfilter_all_channel_layouts -> avfilter_make_all_channel_layouts
  avfilter_all_packing_formats -> avfilter_make_all_packing_formats

2011-09-12 - 4381bdd - lavfi 2.40.0
  Change AVFilterBufferRefAudioProps.sample_rate type from uint32_t to int.

2011-09-12 - 2c03174 - lavfi 2.40.0
  Simplify signature for avfilter_get_audio_buffer(), make it
  consistent with avfilter_get_video_buffer().

2011-09-06 - 4f7dfe1 - lavfi 2.39.0
  Rename libavfilter/vsink_buffer.h to libavfilter/buffersink.h.

2011-09-06 - c4415f6 - lavfi 2.38.0
  Unify video and audio sink API.

  In particular, add av_buffersink_get_buffer_ref(), deprecate
  av_vsink_buffer_get_video_buffer_ref() and change the value for the
  opaque field passed to the abuffersink init function.

2011-09-04 - 61e2e29 - lavu 51.16.0
  Add av_asprintf().

2011-08-22 - dacd827 - lavf 53.10.0
  Add av_find_program_from_stream().

2011-08-20 - 69e2c1a - lavu 51.13.0
  Add av_get_media_type_string().

2011-09-03 - fb4ca26 - lavc 53.13.0
                       lavf 53.11.0
                       lsws  2.1.0
  Add {avcodec,avformat,sws}_get_class().

2011-08-03 - c11fb82 - lavu 51.15.0
  Add AV_OPT_SEARCH_FAKE_OBJ flag for av_opt_find() function.

2011-08-14 - 323b930 - lavu 51.12.0
  Add av_fifo_peek2(), deprecate av_fifo_peek().

2011-08-26 - lavu 51.9.0
  - add41de..abc78a5 Do not include intfloat_readwrite.h,
    mathematics.h, rational.h, pixfmt.h, or log.h from avutil.h.

2011-08-16 - 48f9e45 - lavf 53.8.0
  Add avformat_query_codec().

2011-08-16 - bca06e7 - lavc 53.11.0
  Add avcodec_get_type().

2011-08-06 - 2f63440 - lavf 53.7.0
  Add error_recognition to AVFormatContext.

2011-08-02 - 9d39cbf - lavc 53.9.1
  Add AV_PKT_FLAG_CORRUPT AVPacket flag.

2011-07-16 - b57df29 - lavfi 2.27.0
  Add audio packing negotiation fields and helper functions.

  In particular, add AVFilterPacking enum, planar, in_packings and
  out_packings fields to AVFilterLink, and the functions:
  avfilter_set_common_packing_formats()
  avfilter_all_packing_formats()

2011-07-10 - a67c061 - lavf 53.6.0
  Add avformat_find_stream_info(), deprecate av_find_stream_info().
  NOTE: this was backported to 0.7

2011-07-10 - 0b950fe - lavc 53.8.0
  Add avcodec_open2(), deprecate avcodec_open().
  NOTE: this was backported to 0.7

  Add avcodec_alloc_context3. Deprecate avcodec_alloc_context() and
  avcodec_alloc_context2().

2011-07-01 - b442ca6 - lavf 53.5.0 - avformat.h
  Add function av_get_output_timestamp().

2011-06-28 - 5129336 - lavu 51.11.0 - avutil.h
  Define the AV_PICTURE_TYPE_NONE value in AVPictureType enum.

2011-06-19 - fd2c0a5 - lavfi 2.23.0 - avfilter.h
  Add layout negotiation fields and helper functions.

  In particular, add in_chlayouts and out_chlayouts to AVFilterLink,
  and the functions:
  avfilter_set_common_sample_formats()
  avfilter_set_common_channel_layouts()
  avfilter_all_channel_layouts()

2011-06-19 - 527ca39 - lavfi 2.22.0 - AVFilterFormats
  Change type of AVFilterFormats.formats from int * to int64_t *,
  and update formats handling API accordingly.

  avfilter_make_format_list() still takes a int32_t array and converts
  it to int64_t. A new function, avfilter_make_format64_list(), that
  takes int64_t arrays has been added.

2011-06-19 - 44f669e - lavfi 2.21.0 - vsink_buffer.h
  Add video sink buffer and vsink_buffer.h public header.

2011-06-12 - 9fdf772 - lavfi 2.18.0 - avcodec.h
  Add avfilter_get_video_buffer_ref_from_frame() function in
  libavfilter/avcodec.h.

2011-06-12 - c535494 - lavfi 2.17.0 - avfiltergraph.h
  Add avfilter_inout_alloc() and avfilter_inout_free() functions.

2011-06-12 - 6119b23 - lavfi 2.16.0 - avfilter_graph_parse()
  Change avfilter_graph_parse() signature.

2011-06-23 - 67e9ae1 - lavu 51.8.0 - attributes.h
  Add av_printf_format().

2011-06-16 - 05e84c9, 25de595 - lavf 53.2.0 - avformat.h
  Add avformat_open_input and avformat_write_header().
  Deprecate av_open_input_stream, av_open_input_file,
  AVFormatParameters and av_write_header.

2011-06-16 - 7e83e1c, dc59ec5 - lavu 51.7.0 - opt.h
  Add av_opt_set_dict() and av_opt_find().
  Deprecate av_find_opt().
  Add AV_DICT_APPEND flag.

2011-06-10 - cb7c11c - lavu 51.6.0 - opt.h
  Add av_opt_flag_is_set().

2011-06-10 - c381960 - lavfi 2.15.0 - avfilter_get_audio_buffer_ref_from_arrays
  Add avfilter_get_audio_buffer_ref_from_arrays() to avfilter.h.

2011-06-09 - d9f80ea - lavu 51.8.0 - AVMetadata
  Move AVMetadata from lavf to lavu and rename it to
  AVDictionary -- new installed header dict.h.
  All av_metadata_* functions renamed to av_dict_*.

2011-06-07 - a6703fa - lavu 51.8.0 - av_get_bytes_per_sample()
  Add av_get_bytes_per_sample() in libavutil/samplefmt.h.
  Deprecate av_get_bits_per_sample_fmt().

2011-06-05 - b39b062 - lavu 51.8.0 - opt.h
  Add av_opt_free convenience function.

2011-06-06 - 95a0242 - lavfi 2.14.0 - AVFilterBufferRefAudioProps
  Remove AVFilterBufferRefAudioProps.size, and use nb_samples in
  avfilter_get_audio_buffer() and avfilter_default_get_audio_buffer() in
  place of size.

2011-06-06 - 0bc2cca - lavu 51.6.0 - av_samples_alloc()
  Switch nb_channels and nb_samples parameters order in
  av_samples_alloc().

2011-06-06 - e1c7414 - lavu 51.5.0 - av_samples_*
  Change the data layout created by av_samples_fill_arrays() and
  av_samples_alloc().

2011-06-06 - 27bcf55 - lavfi 2.13.0 - vsrc_buffer.h
  Make av_vsrc_buffer_add_video_buffer_ref() accepts an additional
  flags parameter in input.

2011-06-03 - e977ca2 - lavfi 2.12.0 - avfilter_link_free()
  Add avfilter_link_free() function.

2011-06-02 - 5ad38d9 - lavu 51.4.0 - av_force_cpu_flags()
  Add av_cpu_flags() in libavutil/cpu.h.

2011-05-28 - e71f260 - lavu 51.3.0 - pixdesc.h
  Add av_get_pix_fmt_name() in libavutil/pixdesc.h, and deprecate
  avcodec_get_pix_fmt_name() in libavcodec/avcodec.h in its favor.

2011-05-25 - 30315a8 - lavf 53.3.0 - avformat.h
  Add fps_probe_size to AVFormatContext.

2011-05-22 - 5ecdfd0 - lavf 53.2.0 - avformat.h
  Introduce avformat_alloc_output_context2() and deprecate
  avformat_alloc_output_context().

2011-05-22 - 83db719 - lavfi 2.10.0 - vsrc_buffer.h
  Make libavfilter/vsrc_buffer.h public.

2011-05-19 - c000a9f - lavfi 2.8.0 - avcodec.h
  Add av_vsrc_buffer_add_frame() to libavfilter/avcodec.h.

2011-05-14 - 9fdf772 - lavfi 2.6.0 - avcodec.h
  Add avfilter_get_video_buffer_ref_from_frame() to libavfilter/avcodec.h.

2011-05-18 - 64150ff - lavc 53.7.0 - AVCodecContext.request_sample_fmt
  Add request_sample_fmt field to AVCodecContext.

2011-05-10 - 188dea1 - lavc 53.6.0 - avcodec.h
  Deprecate AVLPCType and the following fields in
  AVCodecContext: lpc_coeff_precision, prediction_order_method,
  min_partition_order, max_partition_order, lpc_type, lpc_passes.
  Corresponding FLAC encoder options should be used instead.

2011-05-07 - 9fdf772 - lavfi 2.5.0 - avcodec.h
  Add libavfilter/avcodec.h header and avfilter_copy_frame_props()
  function.

2011-05-07 - 18ded93 - lavc 53.5.0 - AVFrame
  Add format field to AVFrame.

2011-05-07 - 22333a6 - lavc 53.4.0 - AVFrame
  Add width and height fields to AVFrame.

2011-05-01 - 35fe66a - lavfi 2.4.0 - avfilter.h
  Rename AVFilterBufferRefVideoProps.pixel_aspect to
  sample_aspect_ratio.

2011-05-01 - 77e9dee - lavc 53.3.0 - AVFrame
  Add a sample_aspect_ratio field to AVFrame.

2011-05-01 - 1ba5727 - lavc 53.2.0 - AVFrame
  Add a pkt_pos field to AVFrame.

2011-04-29 - 35ceaa7 - lavu 51.2.0 - mem.h
  Add av_dynarray_add function for adding
  an element to a dynamic array.

2011-04-26 - bebe72f - lavu 51.1.0 - avutil.h
  Add AVPictureType enum and av_get_picture_type_char(), deprecate
  FF_*_TYPE defines and av_get_pict_type_char() defined in
  libavcodec/avcodec.h.

2011-04-26 - 10d3940 - lavfi 2.3.0 - avfilter.h
  Add pict_type and key_frame fields to AVFilterBufferRefVideo.

2011-04-26 - 7a11c82 - lavfi 2.2.0 - vsrc_buffer
  Add sample_aspect_ratio fields to vsrc_buffer arguments

2011-04-21 - 94f7451 - lavc 53.1.0 - avcodec.h
  Add CODEC_CAP_SLICE_THREADS for codecs supporting sliced threading.

2011-04-15 - lavc 52.120.0 - avcodec.h
  AVPacket structure got additional members for passing side information:
    4de339e introduce side information for AVPacket
    2d8591c make containers pass palette change in AVPacket

2011-04-12 - lavf 52.107.0 - avio.h
  Avio cleanup, part II - deprecate the entire URLContext API:
    175389c add avio_check as a replacement for url_exist
    ff1ec0c add avio_pause and avio_seek_time as replacements
            for _av_url_read_fseek/fpause
    cdc6a87 deprecate av_protocol_next(), avio_enum_protocols
            should be used instead.
    80c6e23 rename url_set_interrupt_cb->avio_set_interrupt_cb.
    f87b1b3 rename open flags: URL_* -> AVIO_*
    f8270bb add avio_enum_protocols.
    5593f03 deprecate URLProtocol.
    c486dad deprecate URLContext.
    026e175 deprecate the typedef for URLInterruptCB
    8e76a19 deprecate av_register_protocol2.
    b840484 deprecate URL_PROTOCOL_FLAG_NESTED_SCHEME
    1305d93 deprecate av_url_read_seek
    fa104e1 deprecate av_url_read_pause
    727c7aa deprecate url_get_filename().
    5958df3 deprecate url_max_packet_size().
    1869ea0 deprecate url_get_file_handle().
    32a97d4 deprecate url_filesize().
    e52a914 deprecate url_close().
    58a48c6 deprecate url_seek().
    925e908 deprecate url_write().
    dce3756 deprecate url_read_complete().
    bc371ac deprecate url_read().
    0589da0 deprecate url_open().
    62eaaea deprecate url_connect.
    5652bb9 deprecate url_alloc.
    333e894 deprecate url_open_protocol
    e230705 deprecate url_poll and URLPollEntry

2011-04-08 - lavf 52.106.0 - avformat.h
  Minor avformat.h cleanup:
    a9bf9d8 deprecate av_guess_image2_codec
    c3675df rename avf_sdp_create->av_sdp_create

2011-04-03 - lavf 52.105.0 - avio.h
  Large-scale renaming/deprecating of AVIOContext-related functions:
    724f6a0 deprecate url_fdopen
    403ee83 deprecate url_open_dyn_packet_buf
    6dc7d80 rename url_close_dyn_buf       -> avio_close_dyn_buf
    b92c545 rename url_open_dyn_buf        -> avio_open_dyn_buf
    8978fed introduce an AVIOContext.seekable field as a replacement for
            AVIOContext.is_streamed and url_is_streamed()
    b64030f deprecate get_checksum()
    4c4427a deprecate init_checksum()
    4ec153b deprecate udp_set_remote_url/get_local_port
    933e90a deprecate av_url_read_fseek/fpause
    8d9769a deprecate url_fileno
    b7f2fdd rename put_flush_packet -> avio_flush
    35f1023 deprecate url_close_buf
    83fddae deprecate url_open_buf
    d9d86e0 rename url_fprintf -> avio_printf
    59f65d9 deprecate url_setbufsize
    3e68b3b deprecate url_ferror
    e8bb2e2 deprecate url_fget_max_packet_size
    76aa876 rename url_fsize -> avio_size
    e519753 deprecate url_fgetc
    655e45e deprecate url_fgets
    a2704c9 rename url_ftell -> avio_tell
    e16ead0 deprecate get_strz() in favor of avio_get_str
    0300db8,2af07d3 rename url_fskip -> avio_skip
    6b4aa5d rename url_fseek -> avio_seek
    61840b4 deprecate put_tag
    22a3212 rename url_fopen/fclose -> avio_open/close.
    0ac8e2b deprecate put_nbyte
    77eb550 rename put_byte          -> avio_w8
                   put_[b/l]e<type>  -> avio_w[b/l]<type>
                   put_buffer        -> avio_write
    b7effd4 rename get_byte          -> avio_r8,
                   get_[b/l]e<type>  -> avio_r[b/l]<type>
                   get_buffer        -> avio_read
    b3db9ce deprecate get_partial_buffer
    8d9ac96 rename av_alloc_put_byte -> avio_alloc_context

2011-03-25 - 34b47d7 - lavc 52.115.0 - AVCodecContext.audio_service_type
  Add audio_service_type field to AVCodecContext.

2011-03-17 - e309fdc - lavu 50.40.0 - pixfmt.h
  Add PIX_FMT_BGR48LE and PIX_FMT_BGR48BE pixel formats

2011-03-02 - 863c471 - lavf  52.103.0 - av_pkt_dump2, av_pkt_dump_log2
  Add new functions av_pkt_dump2, av_pkt_dump_log2 that uses the
  source stream timebase for outputting timestamps. Deprecate
  av_pkt_dump and av_pkt_dump_log.

2011-02-20 - e731b8d - lavf  52.102.0 - avio.h
  * e731b8d - rename init_put_byte() to ffio_init_context(), deprecating the
              original, and move it to a private header so it is no longer
              part of our public API. Instead, use av_alloc_put_byte().
  * ae628ec - rename ByteIOContext to AVIOContext.

2011-02-16 - 09d171b - lavf  52.101.0 - avformat.h
                       lavu  52.39.0  - parseutils.h
  * 610219a - Add av_ prefix to dump_format().
  * f6c7375 - Replace parse_date() in lavf with av_parse_time() in lavu.
  * ab0287f - Move find_info_tag from lavf to lavu and add av_prefix to it.

2011-02-15 - lavu 52.38.0 - merge libavcore
  libavcore is merged back completely into libavutil

2011-02-10 - 55bad0c - lavc 52.113.0 - vbv_delay
  Add vbv_delay field to AVCodecContext

2011-02-14 - 24a83bd - lavf 52.100.0 - AV_DISPOSITION_CLEAN_EFFECTS
  Add AV_DISPOSITION_CLEAN_EFFECTS disposition flag.

2011-02-14 - 910b5b8 - lavfi 1.76.0 - AVFilterLink sample_aspect_ratio
  Add sample_aspect_ratio field to AVFilterLink.

2011-02-10 - 12c14cd - lavf 52.99.0 - AVStream.disposition
  Add AV_DISPOSITION_HEARING_IMPAIRED and AV_DISPOSITION_VISUAL_IMPAIRED.

2011-02-09 - 5592734 - lavc 52.112.0 - avcodec_thread_init()
  Deprecate avcodec_thread_init()/avcodec_thread_free() use; instead
  set thread_count before calling avcodec_open.

2011-02-09 - 778b08a - lavc 52.111.0 - threading API
  Add CODEC_CAP_FRAME_THREADS with new restrictions on get_buffer()/
  release_buffer()/draw_horiz_band() callbacks for appropriate codecs.
  Add thread_type and active_thread_type fields to AVCodecContext.

2011-02-08 - 3940caa - lavf 52.98.0 - av_probe_input_buffer
  Add av_probe_input_buffer() to avformat.h for probing format from a
  ByteIOContext.

2011-02-06 - fe174fc - lavf 52.97.0 - avio.h
  Add flag for non-blocking protocols: URL_FLAG_NONBLOCK

2011-02-04 - f124b08 - lavf 52.96.0 - avformat_free_context()
  Add avformat_free_context() in avformat.h.

2011-02-03 - f5b82f4 - lavc 52.109.0 - add CODEC_ID_PRORES
  Add CODEC_ID_PRORES to avcodec.h.

2011-02-03 - fe9a3fb - lavc 52.109.0 - H.264 profile defines
  Add defines for H.264 * Constrained Baseline and Intra profiles

2011-02-02 - lavf 52.95.0
  * 50196a9 - add a new installed header version.h.
  * 4efd5cf, dccbd97, 93b78d1 - add several variants of public
    avio_{put,get}_str* functions.  Deprecate corresponding semi-public
    {put,get}_str*.

2011-02-02 - dfd2a00 - lavu 50.37.0 - log.h
  Make av_dlog public.

2011-01-31 - 7b3ea55 - lavfi 1.76.0 - vsrc_buffer
  Add sample_aspect_ratio fields to vsrc_buffer arguments

2011-01-31 - 910b5b8 - lavfi 1.75.0 - AVFilterLink sample_aspect_ratio
  Add sample_aspect_ratio field to AVFilterLink.

2011-01-15 - a242ac3 - lavfi 1.74.0 - AVFilterBufferRefAudioProps
  Rename AVFilterBufferRefAudioProps.samples_nb to nb_samples.

2011-01-14 - 7f88a5b - lavf 52.93.0 - av_metadata_copy()
  Add av_metadata_copy() in avformat.h.

2011-01-07 - 81c623f - lavc 52.107.0 - deprecate reordered_opaque
  Deprecate reordered_opaque in favor of pkt_pts/dts.

2011-01-07 - 1919fea - lavc 52.106.0 - pkt_dts
  Add pkt_dts to AVFrame, this will in the future allow multithreading decoders
  to not mess up dts.

2011-01-07 - 393cbb9 - lavc 52.105.0 - pkt_pts
  Add pkt_pts to AVFrame.

2011-01-07 - 060ec0a - lavc 52.104.0 - av_get_profile_name()
  Add av_get_profile_name to libavcodec/avcodec.h.

2010-12-27 - 0ccabee - lavfi 1.71.0 - AV_PERM_NEG_LINESIZES
  Add AV_PERM_NEG_LINESIZES in avfilter.h.

2010-12-27 - 9128ae0 - lavf 52.91.0 - av_find_best_stream()
  Add av_find_best_stream to libavformat/avformat.h.

2010-12-27 - 107a7e3 - lavf 52.90.0
  Add AVFMT_NOSTREAMS flag for formats with no streams,
  like e.g. text metadata.

2010-12-22 - 0328b9e - lavu 50.36.0 - file.h
  Add functions av_file_map() and av_file_unmap() in file.h.

2010-12-19 - 0bc55f5 - lavu 50.35.0 - error.h
  Add "not found" error codes:
  AVERROR_DEMUXER_NOT_FOUND
  AVERROR_MUXER_NOT_FOUND
  AVERROR_DECODER_NOT_FOUND
  AVERROR_ENCODER_NOT_FOUND
  AVERROR_PROTOCOL_NOT_FOUND
  AVERROR_FILTER_NOT_FOUND
  AVERROR_BSF_NOT_FOUND
  AVERROR_STREAM_NOT_FOUND

2010-12-09 - c61cdd0 - lavcore 0.16.0 - avcore.h
  Move AV_NOPTS_VALUE, AV_TIME_BASE, AV_TIME_BASE_Q symbols from
  avcodec.h to avcore.h.

2010-12-04 - 16cfc96 - lavc 52.98.0 - CODEC_CAP_NEG_LINESIZES
  Add CODEC_CAP_NEG_LINESIZES codec capability flag in avcodec.h.

2010-12-04 - bb4afa1 - lavu 50.34.0 - av_get_pix_fmt_string()
  Deprecate avcodec_pix_fmt_string() in favor of
  pixdesc.h/av_get_pix_fmt_string().

2010-12-04 - 4da12e3 - lavcore 0.15.0 - av_image_alloc()
  Add av_image_alloc() to libavcore/imgutils.h.

2010-12-02 - 037be76 - lavfi 1.67.0 - avfilter_graph_create_filter()
  Add function avfilter_graph_create_filter() in avfiltergraph.h.

2010-11-25 - 4723bc2 - lavfi 1.65.0 - avfilter_get_video_buffer_ref_from_arrays()
  Add function avfilter_get_video_buffer_ref_from_arrays() in
  avfilter.h.

2010-11-21 - 176a615 - lavcore 0.14.0 - audioconvert.h
  Add a public audio channel API in audioconvert.h, and deprecate the
  corresponding functions in libavcodec:
  avcodec_get_channel_name()
  avcodec_get_channel_layout()
  avcodec_get_channel_layout_string()
  avcodec_channel_layout_num_channels()
  and the CH_* macros defined in libavcodec/avcodec.h.

2010-11-21 - 6bfc268 - lavf 52.85.0 - avformat.h
  Add av_append_packet().

2010-11-21 - a08d918 - lavc 52.97.0 - avcodec.h
  Add av_grow_packet().

2010-11-17 - 0985e1a - lavcore 0.13.0 - parseutils.h
  Add av_parse_color() declared in libavcore/parseutils.h.

2010-11-13 - cb2c971 - lavc 52.95.0 - AVCodecContext
  Add AVCodecContext.subtitle_header and AVCodecContext.subtitle_header_size
  fields.

2010-11-13 - 5aaea02 - lavfi 1.62.0 - avfiltergraph.h
  Make avfiltergraph.h public.

2010-11-13 - 4fcbb2a - lavfi 1.61.0 - avfiltergraph.h
  Remove declarations from avfiltergraph.h for the functions:
  avfilter_graph_check_validity()
  avfilter_graph_config_links()
  avfilter_graph_config_formats()
  which are now internal.
  Use avfilter_graph_config() instead.

2010-11-08 - d2af720 - lavu 50.33.0 - eval.h
  Deprecate functions:
  av_parse_and_eval_expr(),
  av_parse_expr(),
  av_eval_expr(),
  av_free_expr(),
  in favor of the functions:
  av_expr_parse_and_eval(),
  av_expr_parse(),
  av_expr_eval(),
  av_expr_free().

2010-11-08 - 24de0ed - lavfi 1.59.0 - avfilter_free()
  Rename avfilter_destroy() to avfilter_free().
  This change breaks libavfilter API/ABI.

2010-11-07 - 1e80a0e - lavfi 1.58.0 - avfiltergraph.h
  Remove graphparser.h header, move AVFilterInOut and
  avfilter_graph_parse() declarations to libavfilter/avfiltergraph.h.

2010-11-07 - 7313132 - lavfi 1.57.0 - AVFilterInOut
  Rename field AVFilterInOut.filter to AVFilterInOut.filter_ctx.
  This change breaks libavfilter API.

2010-11-04 - 97dd1e4 - lavfi 1.56.0 - avfilter_graph_free()
  Rename avfilter_graph_destroy() to avfilter_graph_free().
  This change breaks libavfilter API/ABI.

2010-11-04 - e15aeea - lavfi 1.55.0 - avfilter_graph_alloc()
  Add avfilter_graph_alloc() to libavfilter/avfiltergraph.h.

2010-11-02 - 6f84cd1 - lavcore 0.12.0 - av_get_bits_per_sample_fmt()
  Add av_get_bits_per_sample_fmt() to libavcore/samplefmt.h and
  deprecate av_get_bits_per_sample_format().

2010-11-02 - d63e456 - lavcore 0.11.0 - samplefmt.h
  Add sample format functions in libavcore/samplefmt.h:
  av_get_sample_fmt_name(),
  av_get_sample_fmt(),
  av_get_sample_fmt_string(),
  and deprecate the corresponding libavcodec/audioconvert.h functions:
  avcodec_get_sample_fmt_name(),
  avcodec_get_sample_fmt(),
  avcodec_sample_fmt_string().

2010-11-02 - 262d1c5 - lavcore 0.10.0 - samplefmt.h
  Define enum AVSampleFormat in libavcore/samplefmt.h, deprecate enum
  SampleFormat.

2010-10-16 - 2a24df9 - lavfi 1.52.0 - avfilter_graph_config()
  Add the function avfilter_graph_config() in avfiltergraph.h.

2010-10-15 - 03700d3 - lavf 52.83.0 - metadata API
  Change demuxers to export metadata in generic format and
  muxers to accept generic format. Deprecate the public
  conversion API.

2010-10-10 - 867ae7a - lavfi 1.49.0 - AVFilterLink.time_base
  Add time_base field to AVFilterLink.

2010-09-27 - c85eef4 - lavu 50.31.0 - av_set_options_string()
  Move av_set_options_string() from libavfilter/parseutils.h to
  libavutil/opt.h.

2010-09-27 - acc0490 - lavfi 1.47.0 - AVFilterLink
  Make the AVFilterLink fields srcpad and dstpad store the pointers to
  the source and destination pads, rather than their indexes.

2010-09-27 - 372e288 - lavu 50.30.0 - av_get_token()
  Move av_get_token() from libavfilter/parseutils.h to
  libavutil/avstring.h.

2010-09-26 - 635d4ae - lsws 0.12.0 - swscale.h
  Add the functions sws_alloc_context() and sws_init_context().

2010-09-26 - 6ed0404 - lavu 50.29.0 - opt.h
  Move libavcodec/opt.h to libavutil/opt.h.

2010-09-24 - 1c1c80f - lavu 50.28.0 - av_log_set_flags()
  Default of av_log() changed due to many problems to the old no repeat
  detection. Read the docs of AV_LOG_SKIP_REPEATED in log.h before
  enabling it for your app!.

2010-09-24 - f66eb58 - lavc 52.90.0 - av_opt_show2()
  Deprecate av_opt_show() in favor or av_opt_show2().

2010-09-14 - bc6f0af - lavu 50.27.0 - av_popcount()
  Add av_popcount() to libavutil/common.h.

2010-09-08 - c6c98d0 - lavu 50.26.0 - av_get_cpu_flags()
  Add av_get_cpu_flags().

2010-09-07 - 34017fd - lavcore 0.9.0 - av_image_copy()
  Add av_image_copy().

2010-09-07 - 9686abb - lavcore 0.8.0 - av_image_copy_plane()
  Add av_image_copy_plane().

2010-09-07 - 9b7269e - lavcore 0.7.0 - imgutils.h
  Adopt hierarchical scheme for the imgutils.h function names,
  deprecate the old names.

2010-09-04 - 7160bb7 - lavu 50.25.0 - AV_CPU_FLAG_*
  Deprecate the FF_MM_* flags defined in libavcodec/avcodec.h in favor
  of the AV_CPU_FLAG_* flags defined in libavutil/cpu.h.

2010-08-26 - 5da19b5 - lavc 52.87.0 - avcodec_get_channel_layout()
  Add avcodec_get_channel_layout() in audioconvert.h.

2010-08-20 - e344336 - lavcore 0.6.0 - av_fill_image_max_pixsteps()
  Rename av_fill_image_max_pixstep() to av_fill_image_max_pixsteps().

2010-08-18 - a6ddf8b - lavcore 0.5.0 - av_fill_image_max_pixstep()
  Add av_fill_image_max_pixstep() in imgutils.h.

2010-08-17 - 4f2d2e4 - lavu 50.24.0 - AV_NE()
  Add the AV_NE macro.

2010-08-17 - ad2c950 - lavfi 1.36.0 - audio framework
  Implement AVFilterBufferRefAudioProps struct for audio properties,
  get_audio_buffer(), filter_samples() functions and related changes.

2010-08-12 - 81c1eca - lavcore 0.4.0 - av_get_image_linesize()
  Add av_get_image_linesize() in imgutils.h.

2010-08-11 - c1db7bf - lavfi 1.34.0 - AVFilterBufferRef
  Resize data and linesize arrays in AVFilterBufferRef to 8.

  This change breaks libavfilter API/ABI.

2010-08-11 - 9f08d80 - lavc 52.85.0 - av_picture_data_copy()
  Add av_picture_data_copy in avcodec.h.

2010-08-11 - 84c0386 - lavfi 1.33.0 - avfilter_open()
  Change avfilter_open() signature:
  AVFilterContext *avfilter_open(AVFilter *filter, const char *inst_name) ->
  int avfilter_open(AVFilterContext **filter_ctx, AVFilter *filter, const char *inst_name);

  This change breaks libavfilter API/ABI.

2010-08-11 - cc80caf - lavfi 1.32.0 - AVFilterBufferRef
  Add a type field to AVFilterBufferRef, and move video specific
  properties to AVFilterBufferRefVideoProps.

  This change breaks libavfilter API/ABI.

2010-08-07 - 5d4890d - lavfi 1.31.0 - AVFilterLink
  Rename AVFilterLink fields:
  AVFilterLink.srcpic    ->  AVFilterLink.src_buf
  AVFilterLink.cur_pic   ->  AVFilterLink.cur_buf
  AVFilterLink.outpic    ->  AVFilterLink.out_buf

2010-08-07 - 7fce481 - lavfi 1.30.0
  Rename functions and fields:
  avfilter_(un)ref_pic       -> avfilter_(un)ref_buffer
  avfilter_copy_picref_props -> avfilter_copy_buffer_ref_props
  AVFilterBufferRef.pic      -> AVFilterBufferRef.buffer

2010-08-07 - ecc8dad - lavfi 1.29.0 - AVFilterBufferRef
  Rename AVFilterPicRef to AVFilterBufferRef.

2010-08-07 - d54e094 - lavfi 1.28.0 - AVFilterBuffer
  Move format field from AVFilterBuffer to AVFilterPicRef.

2010-08-06 - bf176f5 - lavcore 0.3.0 - av_check_image_size()
  Deprecate avcodec_check_dimensions() in favor of the function
  av_check_image_size() defined in libavcore/imgutils.h.

2010-07-30 - 56b5e9d - lavfi 1.27.0 - AVFilterBuffer
  Increase size of the arrays AVFilterBuffer.data and
  AVFilterBuffer.linesize from 4 to 8.

  This change breaks libavfilter ABI.

2010-07-29 - e7bd48a - lavcore 0.2.0 - imgutils.h
  Add functions av_fill_image_linesizes() and
  av_fill_image_pointers(), declared in libavcore/imgutils.h.

2010-07-27 - 126b638 - lavcore 0.1.0 - parseutils.h
  Deprecate av_parse_video_frame_size() and av_parse_video_frame_rate()
  defined in libavcodec in favor of the newly added functions
  av_parse_video_size() and av_parse_video_rate() declared in
  libavcore/parseutils.h.

2010-07-23 - 4485247 - lavu 50.23.0 - mathematics.h
  Add the M_PHI constant definition.

2010-07-22 - bdab614 - lavfi 1.26.0 - media format generalization
  Add a type field to AVFilterLink.

  Change the field types:
  enum PixelFormat format   -> int format   in AVFilterBuffer
  enum PixelFormat *formats -> int *formats in AVFilterFormats
  enum PixelFormat *format  -> int format   in AVFilterLink

  Change the function signatures:
  AVFilterFormats *avfilter_make_format_list(const enum PixelFormat *pix_fmts); ->
  AVFilterFormats *avfilter_make_format_list(const int *fmts);

  int avfilter_add_colorspace(AVFilterFormats **avff, enum PixelFormat pix_fmt); ->
  int avfilter_add_format    (AVFilterFormats **avff, int fmt);

  AVFilterFormats *avfilter_all_colorspaces(void); ->
  AVFilterFormats *avfilter_all_formats    (enum AVMediaType type);

  This change breaks libavfilter API/ABI.

2010-07-21 - aac6ca6 - lavcore 0.0.0
  Add libavcore.

2010-07-17 - b5c582f - lavfi 1.25.0 - AVFilterBuffer
  Remove w and h fields from AVFilterBuffer.

2010-07-17 - f0d77b2 - lavfi 1.24.0 - AVFilterBuffer
  Rename AVFilterPic to AVFilterBuffer.

2010-07-17 - 57fe80f - lavf 52.74.0 - url_fskip()
  Make url_fskip() return an int error code instead of void.

2010-07-11 - 23940f1 - lavc 52.83.0
  Add AVCodecContext.lpc_type and AVCodecContext.lpc_passes fields.
  Add AVLPCType enum.
  Deprecate AVCodecContext.use_lpc.

2010-07-11 - e1d7c88 - lavc 52.82.0 - avsubtitle_free()
  Add a function for free the contents of a AVSubtitle generated by
  avcodec_decode_subtitle.

2010-07-11 - b91d08f - lavu 50.22.0 - bswap.h and intreadwrite.h
  Make the bswap.h and intreadwrite.h API public.

2010-07-08 - ce1cd1c - lavu 50.21.0 - pixdesc.h
  Rename read/write_line() to av_read/write_image_line().

2010-07-07 - 4d508e4 - lavfi 1.21.0 - avfilter_copy_picref_props()
  Add avfilter_copy_picref_props().

2010-07-03 - 2d525ef - lavc 52.79.0
  Add FF_COMPLIANCE_UNOFFICIAL and change all instances of
  FF_COMPLIANCE_INOFFICIAL to use FF_COMPLIANCE_UNOFFICIAL.

2010-07-02 - 89eec74 - lavu 50.20.0 - lfg.h
  Export av_lfg_init(), av_lfg_get(), av_mlfg_get(), and av_bmg_get() through
  lfg.h.

2010-06-28 - a52e2c3 - lavfi 1.20.1 - av_parse_color()
  Extend av_parse_color() syntax, make it accept an alpha value specifier and
  set the alpha value to 255 by default.

2010-06-22 - 735cf6b - lavf 52.71.0 - URLProtocol.priv_data_size, priv_data_class
  Add priv_data_size and priv_data_class to URLProtocol.

2010-06-22 - ffbb289 - lavf 52.70.0 - url_alloc(), url_connect()
  Add url_alloc() and url_connect().

2010-06-22 - 9b07a2d - lavf 52.69.0 - av_register_protocol2()
  Add av_register_protocol2(), deprecating av_register_protocol().

2010-06-09 - 65db058 - lavu 50.19.0 - av_compare_mod()
  Add av_compare_mod() to libavutil/mathematics.h.

2010-06-05 - 0b99215 - lavu 50.18.0 - eval API
  Make the eval API public.

2010-06-04 - 31878fc - lavu 50.17.0 - AV_BASE64_SIZE
  Add AV_BASE64_SIZE() macro.

2010-06-02 - 7e566bb - lavc 52.73.0 - av_get_codec_tag_string()
  Add av_get_codec_tag_string().

2010-06-01 - 2b99142 - lsws 0.11.0 - convertPalette API
  Add sws_convertPalette8ToPacked32() and sws_convertPalette8ToPacked24().

2010-05-26 - 93ebfee - lavc 52.72.0 - CODEC_CAP_EXPERIMENTAL
  Add CODEC_CAP_EXPERIMENTAL flag.
  NOTE: this was backported to 0.6

2010-05-23 - 9977863 - lavu 50.16.0 - av_get_random_seed()
  Add av_get_random_seed().

2010-05-18 - 796ac23 - lavf 52.63.0 - AVFMT_FLAG_RTP_HINT
  Add AVFMT_FLAG_RTP_HINT as possible value for AVFormatContext.flags.
  NOTE: this was backported to 0.6

2010-05-09 - b6bc205 - lavfi 1.20.0 - AVFilterPicRef
  Add interlaced and top_field_first fields to AVFilterPicRef.

------------------------------8<-------------------------------------
                   0.6 branch was cut here
----------------------------->8--------------------------------------

2010-05-01 - 8e2ee18 - lavf 52.62.0 - probe function
  Add av_probe_input_format2 to API, it allows ignoring probe
  results below given score and returns the actual probe score.

2010-04-01 - 3dd6180 - lavf 52.61.0 - metadata API
  Add a flag for av_metadata_set2() to disable overwriting of
  existing tags.

2010-04-01 - 0fb49b5 - lavc 52.66.0
  Add avcodec_get_edge_width().

2010-03-31 - d103218 - lavc 52.65.0
  Add avcodec_copy_context().

2010-03-31 - 1a70d12 - lavf 52.60.0 - av_match_ext()
  Make av_match_ext() public.

2010-03-31 - 1149150 - lavu 50.14.0 - AVMediaType
  Move AVMediaType enum from libavcodec to libavutil.

2010-03-31 - 72415b2 - lavc 52.64.0 - AVMediaType
  Define AVMediaType enum, and use it instead of enum CodecType, which
  is deprecated and will be dropped at the next major bump.

2010-03-25 - 8795823 - lavu 50.13.0 - av_strerror()
  Implement av_strerror().

2010-03-23 - e1484eb - lavc 52.60.0 - av_dct_init()
  Support DCT-I and DST-I.

2010-03-15 - b8819c8 - lavf 52.56.0 - AVFormatContext.start_time_realtime
  Add AVFormatContext.start_time_realtime field.

2010-03-13 - 5bb5c1d - lavfi 1.18.0 - AVFilterPicRef.pos
  Add AVFilterPicRef.pos field.

2010-03-13 - 60c144f - lavu 50.12.0 - error.h
  Move error code definitions from libavcodec/avcodec.h to
  the new public header libavutil/error.h.

2010-03-07 - c709483 - lavc 52.56.0 - avfft.h
  Add public FFT interface.

2010-03-06 - ac6ef86 - lavu 50.11.0 - av_stristr()
  Add av_stristr().

2010-03-03 - 4b83fc0 - lavu 50.10.0 - av_tree_enumerate()
  Add av_tree_enumerate().

2010-02-07 - b687c1a - lavu 50.9.0 - av_compare_ts()
  Add av_compare_ts().

2010-02-05 - 3f3dc76 - lsws 0.10.0 - sws_getCoefficients()
  Add sws_getCoefficients().

2010-02-01 - ca76a11 - lavf 52.50.0 - metadata API
  Add a list of generic tag names, change 'author' -> 'artist',
  'year' -> 'date'.

2010-01-30 - 80a07f6 - lavu 50.8.0 - av_get_pix_fmt()
  Add av_get_pix_fmt().

2010-01-21 - 01cc47d - lsws 0.9.0 - sws_scale()
  Change constness attributes of sws_scale() parameters.

2010-01-10 - 3fb8e77 - lavfi 1.15.0 - avfilter_graph_config_links()
  Add a log_ctx parameter to avfilter_graph_config_links().

2010-01-07 - 8e9767f - lsws 0.8.0 - sws_isSupported{In,Out}put()
  Add sws_isSupportedInput() and sws_isSupportedOutput() functions.

2010-01-06 - c1d662f - lavfi 1.14.0 - avfilter_add_colorspace()
  Change the avfilter_add_colorspace() signature, make it accept an
  (AVFilterFormats **) rather than an (AVFilterFormats *) as before.

2010-01-03 - 4fd1f18 - lavfi 1.13.0 - avfilter_add_colorspace()
  Add avfilter_add_colorspace().

2010-01-02 - 8eb631f - lavf 52.46.0 - av_match_ext()
  Add av_match_ext(), it should be used in place of match_ext().

2010-01-01 - a1f547b - lavf 52.45.0 - av_guess_format()
  Add av_guess_format(), it should be used in place of guess_format().

2009-12-13 - a181981 - lavf 52.43.0 - metadata API
  Add av_metadata_set2(), AV_METADATA_DONT_STRDUP_KEY and
  AV_METADATA_DONT_STRDUP_VAL.

2009-12-13 - 277c733 - lavu 50.7.0 - avstring.h API
  Add av_d2str().

2009-12-13 - 02b398e - lavc 52.42.0 - AVStream
  Add avg_frame_rate.

2009-12-12 - 3ba69a1 - lavu 50.6.0 - av_bmg_next()
  Introduce the av_bmg_next() function.

2009-12-05 - a13a543 - lavfi 1.12.0 - avfilter_draw_slice()
  Add a slice_dir parameter to avfilter_draw_slice().

2009-11-26 - 4cc3f6a - lavfi 1.11.0 - AVFilter
  Remove the next field from AVFilter, this is not anymore required.

2009-11-25 - 1433c4a - lavfi 1.10.0 - avfilter_next()
  Introduce the avfilter_next() function.

2009-11-25 - 86a60fa - lavfi 1.9.0 - avfilter_register()
  Change the signature of avfilter_register() to make it return an
  int. This is required since now the registration operation may fail.

2009-11-25 - 74a0059 - lavu 50.5.0 - pixdesc.h API
  Make the pixdesc.h API public.

2009-10-27 - 243110f - lavfi 1.5.0 - AVFilter.next
  Add a next field to AVFilter, this is used for simplifying the
  registration and management of the registered filters.

2009-10-23 - cccd292 - lavfi 1.4.1 - AVFilter.description
  Add a description field to AVFilter.

2009-10-19 - 6b5dc05 - lavfi 1.3.0 - avfilter_make_format_list()
  Change the interface of avfilter_make_format_list() from
  avfilter_make_format_list(int n, ...) to
  avfilter_make_format_list(enum PixelFormat *pix_fmts).

2009-10-18 - 0eb4ff9 - lavfi 1.0.0 - avfilter_get_video_buffer()
  Make avfilter_get_video_buffer() recursive and add the w and h
  parameters to it.

2009-10-07 - 46c40e4 - lavfi 0.5.1 - AVFilterPic
  Add w and h fields to AVFilterPic.

2009-06-22 - 92400be - lavf 52.34.1 - AVFormatContext.packet_size
  This is now an unsigned int instead of a signed int.

2009-06-19 - a4276ba - lavc 52.32.0 - AVSubtitle.pts
  Add a pts field to AVSubtitle which gives the subtitle packet pts
  in AV_TIME_BASE. Some subtitle de-/encoders (e.g. XSUB) will
  not work right without this.

2009-06-03 - 8f3f2e0 - lavc 52.30.2 - AV_PKT_FLAG_KEY
  PKT_FLAG_KEY has been deprecated and will be dropped at the next
  major version. Use AV_PKT_FLAG_KEY instead.

2009-06-01 - f988ce6 - lavc 52.30.0 - av_lockmgr_register()
  av_lockmgr_register() can be used to register a callback function
  that lavc (and in the future, libraries that depend on lavc) can use
  to implement mutexes. The application should provide a callback function
  that implements the AV_LOCK_* operations described in avcodec.h.
  When the lock manager is registered, FFmpeg is guaranteed to behave
  correctly in a multi-threaded application.

2009-04-30 - ce1d9c8 - lavc 52.28.0 - av_free_packet()
  av_free_packet() is no longer an inline function. It is now exported.

2009-04-11 - 80d403f - lavc 52.25.0 - deprecate av_destruct_packet_nofree()
  Please use NULL instead. This has been supported since r16506
  (lavf > 52.23.1, lavc > 52.10.0).

2009-04-07 - 7a00bba - lavc 52.23.0 - avcodec_decode_video/audio/subtitle
  The old decoding functions are deprecated, all new code should use the
  new functions avcodec_decode_video2(), avcodec_decode_audio3() and
  avcodec_decode_subtitle2(). These new functions take an AVPacket *pkt
  argument instead of a const uint8_t *buf / int buf_size pair.

2009-04-03 - 7b09db3 - lavu 50.3.0 - av_fifo_space()
  Introduce the av_fifo_space() function.

2009-04-02 - fabd246 - lavc 52.23.0 - AVPacket
  Move AVPacket declaration from libavformat/avformat.h to
  libavcodec/avcodec.h.

2009-03-22 - 6e08ca9 - lavu 50.2.0 - RGB32 pixel formats
  Convert the pixel formats PIX_FMT_ARGB, PIX_FMT_RGBA, PIX_FMT_ABGR,
  PIX_FMT_BGRA, which were defined as macros, into enum PixelFormat values.
  Conversely PIX_FMT_RGB32, PIX_FMT_RGB32_1, PIX_FMT_BGR32 and
  PIX_FMT_BGR32_1 are now macros.
  avcodec_get_pix_fmt() now recognizes the "rgb32" and "bgr32" aliases.
  Re-sort the enum PixelFormat list accordingly.
  This change breaks API/ABI backward compatibility.

2009-03-22 - f82674e - lavu 50.1.0 - PIX_FMT_RGB5X5 endian variants
  Add the enum PixelFormat values:
  PIX_FMT_RGB565BE, PIX_FMT_RGB565LE, PIX_FMT_RGB555BE, PIX_FMT_RGB555LE,
  PIX_FMT_BGR565BE, PIX_FMT_BGR565LE, PIX_FMT_BGR555BE, PIX_FMT_BGR555LE.

2009-03-21 - ee6624e - lavu 50.0.0  - av_random*
  The Mersenne Twister PRNG implemented through the av_random* functions
  was removed. Use the lagged Fibonacci PRNG through the av_lfg* functions
  instead.

2009-03-08 - 41dd680 - lavu 50.0.0  - AVFifoBuffer
  av_fifo_init, av_fifo_read, av_fifo_write and av_fifo_realloc were dropped
  and replaced by av_fifo_alloc, av_fifo_generic_read, av_fifo_generic_write
  and av_fifo_realloc2.
  In addition, the order of the function arguments of av_fifo_generic_read
  was changed to match av_fifo_generic_write.
  The AVFifoBuffer/struct AVFifoBuffer may only be used in an opaque way by
  applications, they may not use sizeof() or directly access members.

2009-03-01 - ec26457 - lavf 52.31.0 - Generic metadata API
  Introduce a new metadata API (see av_metadata_get() and friends).
  The old API is now deprecated and should not be used anymore. This especially
  includes the following structure fields:
    - AVFormatContext.title
    - AVFormatContext.author
    - AVFormatContext.copyright
    - AVFormatContext.comment
    - AVFormatContext.album
    - AVFormatContext.year
    - AVFormatContext.track
    - AVFormatContext.genre
    - AVStream.language
    - AVStream.filename
    - AVProgram.provider_name
    - AVProgram.name
    - AVChapter.title<|MERGE_RESOLUTION|>--- conflicted
+++ resolved
@@ -15,7 +15,6 @@
 
 API changes, most recent first:
 
-<<<<<<< HEAD
 2012-09-27 - a70b493 - lavd 54.3.100 - version.h
   Add LIBAVDEVICE_IDENT symbol.
 
@@ -97,11 +96,10 @@
 
 2012-03-26 - a67d9cf - lavfi 2.66.100
   Add avfilter_fill_frame_from_{audio_,}buffer_ref() functions.
-=======
+
 2012-10-xx - xxxxxxx - lavu 51.43.0 - aes.h, md5.h, sha.h, tree.h
   Add functions for allocating the opaque contexts for the algorithms,
   deprecate the context size variables.
->>>>>>> e002e329
 
 2012-10-xx - xxxxxxx - lavf 54.18.0 - avio.h
   Add avio_closep to complement avio_close.
