#!/bin/sh
#
# automatic regression test for libavformat
#
#
#set -x

set -e

. $(dirname $0)/regression-funcs.sh

eval do_$test=y

ENC_OPTS="$ENC_OPTS -metadata title=lavftest"

do_lavf_fate()
{
    file=${outfile}lavf.$1
    input="${target_samples}/$2"
    do_avconv $file $DEC_OPTS -i "$input" $ENC_OPTS -vcodec copy -acodec copy
    do_avconv_crc $file $DEC_OPTS -i $target_path/$file $3
}

do_lavf()
{
    file=${outfile}lavf.$1
<<<<<<< HEAD
    do_avconv $file $DEC_OPTS -f image2 -vcodec pgmyuv -i $raw_src $DEC_OPTS -ar 44100 -f s16le $2 -i $pcm_src $ENC_OPTS -b:a 64k -t 1 -qscale:v 10 $3
    do_avconv_crc $file $DEC_OPTS -i $target_path/$file $4
=======
    do_avconv $file $DEC_OPTS -f image2 -c:v pgmyuv -i $raw_src $DEC_OPTS -ar 44100 -f s16le $2 -i $pcm_src $ENC_OPTS -b:a 64k -t 1 -qscale:v 10 $3
    test $5 = "disable_crc" ||
        do_avconv_crc $file $DEC_OPTS -i $target_path/$file $4
>>>>>>> 5846b496
}

do_lavf_timecode_nodrop() { do_lavf $1 "" "$2 -timecode 02:56:14:13"; }
do_lavf_timecode_drop()   { do_lavf $1 "" "$2 -timecode 02:56:14.13 -r 30000/1001"; }

do_lavf_timecode()
{
    do_lavf_timecode_nodrop "$@"
    do_lavf_timecode_drop "$@"
    do_lavf $1 "" "$2"
}

do_streamed_images()
{
    file=${outfile}${1}pipe.$1
    do_avconv $file $DEC_OPTS -f image2 -vcodec pgmyuv -i $raw_src -f image2pipe $ENC_OPTS -t 1 -qscale 10
    do_avconv_crc $file $DEC_OPTS -f image2pipe -i $target_path/$file
}

do_image_formats()
{
    outfile="$datadir/images/$1/"
    mkdir -p "$outfile"
    file=${outfile}%02d.$1
    run_avconv $DEC_OPTS -f image2 -vcodec pgmyuv -i $raw_src $2 $ENC_OPTS -frames 13 -y -qscale 10 $target_path/$file
    do_md5sum ${outfile}02.$1
    do_avconv_crc $file $DEC_OPTS -i $target_path/$file $3
    echo $(wc -c ${outfile}02.$1)
}

do_audio_only()
{
    file=${outfile}lavf.$1
    do_avconv $file $DEC_OPTS $2 -ar 44100 -f s16le -i $pcm_src $ENC_OPTS -t 1 -qscale 10 $3
    do_avconv_crc $file $DEC_OPTS $4 -i $target_path/$file
}

if [ -n "$do_avi" ] ; then
do_lavf avi "" "-acodec mp2 -ar 44100 -ab 64k -threads 1"
fi

if [ -n "$do_asf" ] ; then
do_lavf asf "" "-acodec mp2 -ar 44100 -ab 64k" "-r 25"
fi

if [ -n "$do_rm" ] ; then
file=${outfile}lavf.rm
<<<<<<< HEAD
do_avconv $file $DEC_OPTS -f image2 -vcodec pgmyuv -i $raw_src $DEC_OPTS -ar 44100 -f s16le -i $pcm_src $ENC_OPTS -t 1 -qscale 10 -acodec ac3_fixed -ab 64k
# broken
#do_avconv_crc $file -i $target_path/$file
=======
# The RealMedia muxer is broken.
do_lavf rm "" "-c:a ac3_fixed" "" disable_crc
>>>>>>> 5846b496
fi

if [ -n "$do_mpg" ] ; then
do_lavf_timecode mpg "-ab 64k -ar 44100 -threads 1"
fi

if [ -n "$do_mxf" ] ; then
do_lavf_timecode mxf "-ar 48000 -bf 2 -threads 1"
fi

if [ -n "$do_mxf_d10" ]; then
do_lavf mxf_d10 "-ar 48000 -ac 2" "-r 25 -vf scale=720:576,pad=720:608:0:32 -vcodec mpeg2video -g 0 -flags +ildct+low_delay -dc 10 -non_linear_quant 1 -intra_vlc 1 -qscale 1 -ps 1 -qmin 1 -rc_max_vbv_use 1 -rc_min_vbv_use 1 -pix_fmt yuv422p -minrate 30000k -maxrate 30000k -b 30000k -bufsize 1200000 -top 1 -rc_init_occupancy 1200000 -qmax 12 -f mxf_d10"
fi

if [ -n "$do_mxf_dv25" ]; then
do_lavf mxf_dv25 "-ar 48000 -ac 2" "-r 25 -vf scale=720:576,setdar=4/3 -vcodec dvvideo -pix_fmt yuv420p -b 25000k -top 0 -f mxf"
fi

if [ -n "$do_mxf_dvcpro50" ]; then
do_lavf mxf_dvcpro50 "-ar 48000 -ac 2" "-r 25 -vf scale=720:576,setdar=16/9 -vcodec dvvideo -pix_fmt yuv422p -b 50000k -top 0 -f mxf"
fi

if [ -n "$do_mxf_opatom" ]; then
do_lavf mxf_opatom "" "-s 1920x1080 -vcodec dnxhd -pix_fmt yuv422p -vb 36M -f mxf_opatom -map 0"
fi

if [ -n "$do_mxf_opatom_audio" ]; then
do_lavf mxf_opatom_audio "-ar 48000 -ac 1" "-f mxf_opatom -mxf_audio_edit_rate 25 -map 1"
fi

if [ -n "$do_ts" ] ; then
do_lavf ts "" "-ab 64k -mpegts_transport_stream_id 42 -ar 44100 -threads 1"
fi

if [ -n "$do_swf" ] ; then
do_lavf swf "" "-an"
fi

if [ -n "$do_ffm" ] ; then
do_lavf ffm "" "-ar 44100 -threads 1"
fi

if [ -n "$do_flm" ] ; then
do_lavf flm "" "-pix_fmt rgba"
fi

if [ -n "$do_flv_fmt" ] ; then
do_lavf flv "" "-an"
fi

if [ -n "$do_mov" ] ; then
mov_common_opt="-acodec pcm_alaw -vcodec mpeg4 -threads 1"
do_lavf mov "" "-movflags +rtphint $mov_common_opt"
do_lavf_timecode mov "-movflags +faststart $mov_common_opt"
do_lavf_timecode mp4 "-vcodec mpeg4 -an -threads 1"
fi

if [ -n "$do_ismv" ] ; then
do_lavf_timecode ismv "-an -vcodec mpeg4 -threads 1"
fi

if [ -n "$do_dv_fmt" ] ; then
do_lavf_timecode_nodrop dv "-ar 48000 -r 25 -s pal -ac 2"
do_lavf_timecode_drop   dv "-ar 48000 -pix_fmt yuv411p -s ntsc -ac 2"
do_lavf dv "-ar 48000 -channel_layout stereo" "-r 25 -s pal"
fi

if [ -n "$do_gxf" ] ; then
do_lavf_timecode_nodrop gxf "-ar 48000 -r 25 -s pal -ac 1 -threads 1"
do_lavf_timecode_drop   gxf "-ar 48000 -s ntsc -ac 1 -threads 1"
do_lavf gxf "-ar 48000" "-r 25 -s pal -ac 1 -threads 1"
fi

if [ -n "$do_nut" ] ; then
do_lavf nut "" "-acodec mp2 -ab 64k -ar 44100 -threads 1"
fi

if [ -n "$do_mka" ] ; then
do_audio_only mka "" "-c:a tta"
fi

if [ -n "$do_mkv" ] ; then
do_lavf mkv "" "-acodec mp2 -ab 64k -vcodec mpeg4 \
 -attach ${raw_src%/*}/00.pgm -metadata:s:t mimetype=image/x-portable-greymap -threads 1"
do_lavf mkv "" "-acodec mp2 -ab 64k -vcodec mpeg4 -ar 44100 -threads 1"
fi

if [ -n "$do_mp3" ] ; then
do_lavf_fate mp3 "mp3-conformance/he_32khz.bit" "-acodec copy"
fi

if [ -n "$do_latm" ] ; then
do_lavf_fate latm "aac/al04_44.mp4" "-acodec copy"
fi

if [ -n "$do_ogg_vp3" ] ; then
# -idct simple causes different results on different systems
DEC_OPTS="$DEC_OPTS -idct auto"
do_lavf_fate ogg "vp3/coeff_level64.mkv"
fi

if [ -n "$do_ogg_vp8" ] ; then
do_lavf_fate ogv "vp8/RRSF49-short.webm" "-acodec copy"
fi

if [ -n "$do_mov_qtrle_mace6" ] ; then
DEC_OPTS="$DEC_OPTS -idct auto"
do_lavf_fate mov "qtrle/Animation-16Greys.mov"
fi

if [ -n "$do_avi_cram" ] ; then
DEC_OPTS="$DEC_OPTS -idct auto"
do_lavf_fate avi "cram/toon.avi"
fi

if [ -n "$do_wtv" ] ; then
do_lavf wtv "" "-acodec mp2 -threads 1"
fi


# streamed images
# mjpeg
#file=${outfile}lavf.mjpeg
#do_avconv $file -t 1 -qscale 10 -f image2 -vcodec pgmyuv -i $raw_src
#do_avconv_crc $file -i $target_path/$file

if [ -n "$do_pbmpipe" ] ; then
do_streamed_images pbm
fi

if [ -n "$do_pgmpipe" ] ; then
do_streamed_images pgm
fi

if [ -n "$do_ppmpipe" ] ; then
do_streamed_images ppm
fi

if [ -n "$do_gif" ] ; then
file=${outfile}lavf.gif
do_avconv $file $DEC_OPTS -f image2 -vcodec pgmyuv -i $raw_src $ENC_OPTS -t 1 -qscale 10 -pix_fmt rgb24
do_avconv_crc $file $DEC_OPTS -i $target_path/$file -pix_fmt rgb24
fi

if [ -n "$do_apng" ] ; then
file=${outfile}lavf.apng
do_avconv $file $DEC_OPTS -f image2 -vcodec pgmyuv -i $raw_src $ENC_OPTS -t 1 -pix_fmt rgb24
do_avconv_crc $file $DEC_OPTS -i $target_path/$file -pix_fmt rgb24
file_copy=${outfile}lavf.copy.apng
do_avconv $file_copy $DEC_OPTS -i $file $ENC_OPTS -c copy
do_avconv_crc $file_copy $DEC_OPTS -i $target_path/$file_copy
file=${outfile}lavf.png
do_avconv $file $DEC_OPTS -f image2 -vcodec pgmyuv -i $raw_src $ENC_OPTS -pix_fmt rgb24 -frames:v 1 -f apng
do_avconv_crc $file $DEC_OPTS -i $target_path/$file -pix_fmt rgb24
fi

if [ -n "$do_yuv4mpeg" ] ; then
file=${outfile}lavf.y4m
do_avconv $file $DEC_OPTS -f image2 -vcodec pgmyuv -i $raw_src $ENC_OPTS -t 1 -qscale 10
do_avconv_crc $file -i $target_path/$file
fi

if [ -n "$do_fits" ] ; then
pix_fmts="gray gray16be gbrp gbrap gbrp16be gbrap16be"
for pix_fmt in $pix_fmts ; do
    file=${outfile}${pix_fmt}lavf.fits
    do_avconv $file $DEC_OPTS -f image2 -vcodec pgmyuv -i $raw_src $ENC_OPTS -pix_fmt $pix_fmt
    do_avconv_crc $file $DEC_OPTS -i $target_path/$file -pix_fmt $pix_fmt
done
fi

# image formats

if [ -n "$do_pgm" ] ; then
do_image_formats pgm
fi

if [ -n "$do_ppm" ] ; then
do_image_formats ppm
fi

if [ -n "$do_png" ] ; then
do_image_formats png
do_image_formats png "-pix_fmt gray16be"
do_image_formats png "-pix_fmt rgb48be"
fi

if [ -n "$do_xbm" ] ; then
do_image_formats xbm
fi

if [ -n "$do_bmp" ] ; then
do_image_formats bmp
fi

if [ -n "$do_tga" ] ; then
do_image_formats tga
fi

if [ -n "$do_tiff" ] ; then
do_image_formats tiff "-pix_fmt rgb24"
fi

if [ -n "$do_sgi" ] ; then
do_image_formats sgi
fi

if [ -n "$do_jpg" ] ; then
do_image_formats jpg "-pix_fmt yuvj420p"
fi

if [ -n "$do_pam" ] ; then
do_image_formats pam
do_image_formats pam "-pix_fmt rgba"
do_image_formats pam "-pix_fmt gray"
do_image_formats pam "-pix_fmt gray16be" "-pix_fmt gray16be"
do_image_formats pam "-pix_fmt rgb48be" "-pix_fmt rgb48be"
do_image_formats pam "-pix_fmt monob"
fi

if [ -n "$do_pcx" ] ; then
do_image_formats pcx
fi

if [ -n "$do_dpx" ] ; then
do_image_formats dpx
do_image_formats dpx "-pix_fmt gbrp10le" "-pix_fmt gbrp10le"
do_image_formats dpx "-pix_fmt gbrp12le" "-pix_fmt gbrp12le"
do_image_formats dpx "-pix_fmt rgb48le"
do_image_formats dpx "-pix_fmt rgb48le -bits_per_raw_sample 10" "-pix_fmt rgb48le"
do_image_formats dpx "-pix_fmt rgba64le"
fi

if [ -n "$do_xwd" ] ; then
do_image_formats xwd
do_image_formats xwd "-pix_fmt rgba"
do_image_formats xwd "-pix_fmt rgb565be"
do_image_formats xwd "-pix_fmt rgb555be"
do_image_formats xwd "-pix_fmt rgb8"
do_image_formats xwd "-pix_fmt rgb4_byte"
do_image_formats xwd "-pix_fmt gray"
do_image_formats xwd "-pix_fmt monow"
fi

if [ -n "$do_sunrast" ] ; then
do_image_formats sun
fi

# audio only

if [ -n "$do_wav" ] ; then
do_audio_only wav
fi

if [ -n "$do_wav_peak" ] ; then
do_audio_only peak.wav "" "-write_peak on"
fi

if [ -n "$do_wav_peak_only" ] ; then
file=${outfile}lavf.peak_only.wav
do_avconv $file $DEC_OPTS -ar 44100 -f s16le -i $pcm_src $ENC_OPTS -t 1 -qscale 10 -write_peak only
fi

if [ -n "$do_alaw" ] ; then
do_audio_only al "" "" "-ar 44100"
fi

if [ -n "$do_mulaw" ] ; then
do_audio_only ul "" "" "-ar 44100"
fi

if [ -n "$do_au" ] ; then
do_audio_only au
fi

if [ -n "$do_mmf" ] ; then
do_audio_only mmf
fi

if [ -n "$do_aiff" ] ; then
do_audio_only aif
fi

if [ -n "$do_voc" ] ; then
do_audio_only voc "" "-acodec pcm_u8"
fi

if [ -n "$do_voc_s16" ] ; then
do_audio_only s16.voc "-ac 2" "-acodec pcm_s16le"
fi

if [ -n "$do_ogg" ] ; then
do_audio_only ogg "" "-c:a flac"
fi

if [ -n "$do_rso" ] ; then
do_audio_only rso
fi

if [ -n "$do_smjpeg" ] ; then
do_lavf smjpeg "" "-f smjpeg"
fi

if [ -n "$do_sox" ] ; then
do_audio_only sox
fi

if [ -n "$do_tta" ] ; then
do_audio_only tta
fi

if [ -n "$do_caf" ] ; then
do_audio_only caf
fi

if [ -n "$do_ast" ] ; then
do_audio_only ast "-ac 2" "-loopstart 1 -loopend 10"
fi

if [ -n "$do_ircam" ] ; then
do_audio_only ircam
fi

if [ -n "$do_w64" ] ; then
do_audio_only w64
fi

if [ -n "$do_wv" ] ; then
do_audio_only wv
fi

# pix_fmt conversions

if [ -n "$do_pixfmt" ] ; then
outfile="$datadir/pixfmt/"
conversions="yuv420p yuv422p yuv444p yuyv422 yuv410p yuv411p yuvj420p \
             yuvj422p yuvj444p rgb24 bgr24 rgb32 rgb565 rgb555 gray monow \
             monob yuv440p yuvj440p"
for pix_fmt in $conversions ; do
    file=${outfile}${pix_fmt}.yuv
    run_avconv $DEC_OPTS -r 1 -f image2 -vcodec pgmyuv -i $raw_src \
               $ENC_OPTS -f rawvideo -t 1 -s 352x288 -pix_fmt $pix_fmt $target_path/$raw_dst
    do_avconv $file $DEC_OPTS -f rawvideo -s 352x288 -pix_fmt $pix_fmt -i $target_path/$raw_dst \
                    $ENC_OPTS -f rawvideo -s 352x288 -pix_fmt yuv444p
done
fi<|MERGE_RESOLUTION|>--- conflicted
+++ resolved
@@ -24,14 +24,9 @@
 do_lavf()
 {
     file=${outfile}lavf.$1
-<<<<<<< HEAD
-    do_avconv $file $DEC_OPTS -f image2 -vcodec pgmyuv -i $raw_src $DEC_OPTS -ar 44100 -f s16le $2 -i $pcm_src $ENC_OPTS -b:a 64k -t 1 -qscale:v 10 $3
-    do_avconv_crc $file $DEC_OPTS -i $target_path/$file $4
-=======
     do_avconv $file $DEC_OPTS -f image2 -c:v pgmyuv -i $raw_src $DEC_OPTS -ar 44100 -f s16le $2 -i $pcm_src $ENC_OPTS -b:a 64k -t 1 -qscale:v 10 $3
     test $5 = "disable_crc" ||
         do_avconv_crc $file $DEC_OPTS -i $target_path/$file $4
->>>>>>> 5846b496
 }
 
 do_lavf_timecode_nodrop() { do_lavf $1 "" "$2 -timecode 02:56:14:13"; }
@@ -79,14 +74,8 @@
 
 if [ -n "$do_rm" ] ; then
 file=${outfile}lavf.rm
-<<<<<<< HEAD
-do_avconv $file $DEC_OPTS -f image2 -vcodec pgmyuv -i $raw_src $DEC_OPTS -ar 44100 -f s16le -i $pcm_src $ENC_OPTS -t 1 -qscale 10 -acodec ac3_fixed -ab 64k
-# broken
-#do_avconv_crc $file -i $target_path/$file
-=======
 # The RealMedia muxer is broken.
 do_lavf rm "" "-c:a ac3_fixed" "" disable_crc
->>>>>>> 5846b496
 fi
 
 if [ -n "$do_mpg" ] ; then
