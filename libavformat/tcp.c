/*
 * TCP protocol
 * Copyright (c) 2002 Fabrice Bellard
 *
 * This file is part of FFmpeg.
 *
 * FFmpeg is free software; you can redistribute it and/or
 * modify it under the terms of the GNU Lesser General Public
 * License as published by the Free Software Foundation; either
 * version 2.1 of the License, or (at your option) any later version.
 *
 * FFmpeg is distributed in the hope that it will be useful,
 * but WITHOUT ANY WARRANTY; without even the implied warranty of
 * MERCHANTABILITY or FITNESS FOR A PARTICULAR PURPOSE.  See the GNU
 * Lesser General Public License for more details.
 *
 * You should have received a copy of the GNU Lesser General Public
 * License along with FFmpeg; if not, write to the Free Software
 * Foundation, Inc., 51 Franklin Street, Fifth Floor, Boston, MA 02110-1301 USA
 */
#include "avformat.h"
#include "libavutil/parseutils.h"
#include "internal.h"
#include "network.h"
#include "os_support.h"
#include "url.h"
#if HAVE_POLL_H
#include <poll.h>
#endif

typedef struct TCPContext {
    int fd;
} TCPContext;

/* return non zero if error */
static int tcp_open(URLContext *h, const char *uri, int flags)
{
    struct addrinfo hints = { 0 }, *ai, *cur_ai;
    int port, fd = -1;
    TCPContext *s = h->priv_data;
    int listen_socket = 0;
    const char *p;
    char buf[256];
    int ret;
    socklen_t optlen;
<<<<<<< HEAD
    int timeout = 50;
=======
    int timeout = 100, listen_timeout = -1;
>>>>>>> 54677422
    char hostname[1024],proto[1024],path[1024];
    char portstr[10];

    av_url_split(proto, sizeof(proto), NULL, 0, hostname, sizeof(hostname),
        &port, path, sizeof(path), uri);
    if (strcmp(proto,"tcp") || port <= 0 || port >= 65536)
        return AVERROR(EINVAL);

    p = strchr(uri, '?');
    if (p) {
        if (av_find_info_tag(buf, sizeof(buf), "listen", p))
            listen_socket = 1;
        if (av_find_info_tag(buf, sizeof(buf), "timeout", p)) {
            timeout = strtol(buf, NULL, 10);
        }
        if (av_find_info_tag(buf, sizeof(buf), "listen_timeout", p)) {
            listen_timeout = strtol(buf, NULL, 10);
        }
    }
    hints.ai_family = AF_UNSPEC;
    hints.ai_socktype = SOCK_STREAM;
    snprintf(portstr, sizeof(portstr), "%d", port);
    if (listen_socket)
        hints.ai_flags |= AI_PASSIVE;
    if (!hostname[0])
        ret = getaddrinfo(NULL, portstr, &hints, &ai);
    else
        ret = getaddrinfo(hostname, portstr, &hints, &ai);
    if (ret) {
        av_log(h, AV_LOG_ERROR,
               "Failed to resolve hostname %s: %s\n",
               hostname, gai_strerror(ret));
        return AVERROR(EIO);
    }

    cur_ai = ai;

 restart:
    ret = AVERROR(EIO);
    fd = socket(cur_ai->ai_family, cur_ai->ai_socktype, cur_ai->ai_protocol);
    if (fd < 0)
        goto fail;

    if (listen_socket) {
        int fd1;
        int reuse = 1;
        struct pollfd lp = { fd, POLLIN, 0 };
        setsockopt(fd, SOL_SOCKET, SO_REUSEADDR, &reuse, sizeof(reuse));
        ret = bind(fd, cur_ai->ai_addr, cur_ai->ai_addrlen);
        if (ret) {
            ret = ff_neterrno();
            goto fail1;
        }
        ret = listen(fd, 1);
        if (ret) {
            ret = ff_neterrno();
            goto fail1;
        }
        ret = poll(&lp, 1, listen_timeout >= 0 ? listen_timeout : -1);
        if (ret <= 0) {
            ret = AVERROR(ETIMEDOUT);
            goto fail1;
        }
        fd1 = accept(fd, NULL, NULL);
        if (fd1 < 0) {
            ret = ff_neterrno();
            goto fail1;
        }
        closesocket(fd);
        fd = fd1;
        ff_socket_nonblock(fd, 1);
    } else {
 redo:
        ff_socket_nonblock(fd, 1);
        ret = connect(fd, cur_ai->ai_addr, cur_ai->ai_addrlen);
    }

    if (ret < 0) {
        struct pollfd p = {fd, POLLOUT, 0};
        ret = ff_neterrno();
        if (ret == AVERROR(EINTR)) {
            if (ff_check_interrupt(&h->interrupt_callback)) {
                ret = AVERROR_EXIT;
                goto fail1;
            }
            goto redo;
        }
        if (ret != AVERROR(EINPROGRESS) &&
            ret != AVERROR(EAGAIN))
            goto fail;

        /* wait until we are connected or until abort */
        while(timeout--) {
            if (ff_check_interrupt(&h->interrupt_callback)) {
                ret = AVERROR_EXIT;
                goto fail1;
            }
            ret = poll(&p, 1, 100);
            if (ret > 0)
                break;
        }
        if (ret <= 0) {
            ret = AVERROR(ETIMEDOUT);
            goto fail;
        }
        /* test error */
        optlen = sizeof(ret);
        if (getsockopt (fd, SOL_SOCKET, SO_ERROR, &ret, &optlen))
            ret = AVUNERROR(ff_neterrno());
        if (ret != 0) {
            char errbuf[100];
            ret = AVERROR(ret);
            av_strerror(ret, errbuf, sizeof(errbuf));
            av_log(h, AV_LOG_ERROR,
                   "TCP connection to %s:%d failed: %s\n",
                   hostname, port, errbuf);
            goto fail;
        }
    }
    h->is_streamed = 1;
    s->fd = fd;
    freeaddrinfo(ai);
    return 0;

 fail:
    if (cur_ai->ai_next) {
        /* Retry with the next sockaddr */
        cur_ai = cur_ai->ai_next;
        if (fd >= 0)
            closesocket(fd);
        goto restart;
    }
 fail1:
    if (fd >= 0)
        closesocket(fd);
    freeaddrinfo(ai);
    return ret;
}

static int tcp_read(URLContext *h, uint8_t *buf, int size)
{
    TCPContext *s = h->priv_data;
    int ret;

    if (!(h->flags & AVIO_FLAG_NONBLOCK)) {
        ret = ff_network_wait_fd(s->fd, 0);
        if (ret < 0)
            return ret;
    }
    ret = recv(s->fd, buf, size, 0);
    return ret < 0 ? ff_neterrno() : ret;
}

static int tcp_write(URLContext *h, const uint8_t *buf, int size)
{
    TCPContext *s = h->priv_data;
    int ret;

    if (!(h->flags & AVIO_FLAG_NONBLOCK)) {
        ret = ff_network_wait_fd(s->fd, 1);
        if (ret < 0)
            return ret;
    }
    ret = send(s->fd, buf, size, 0);
    return ret < 0 ? ff_neterrno() : ret;
}

static int tcp_shutdown(URLContext *h, int flags)
{
    TCPContext *s = h->priv_data;
    int how;

    if (flags & AVIO_FLAG_WRITE && flags & AVIO_FLAG_READ) {
        how = SHUT_RDWR;
    } else if (flags & AVIO_FLAG_WRITE) {
        how = SHUT_WR;
    } else {
        how = SHUT_RD;
    }

    return shutdown(s->fd, how);
}

static int tcp_close(URLContext *h)
{
    TCPContext *s = h->priv_data;
    closesocket(s->fd);
    return 0;
}

static int tcp_get_file_handle(URLContext *h)
{
    TCPContext *s = h->priv_data;
    return s->fd;
}

URLProtocol ff_tcp_protocol = {
    .name                = "tcp",
    .url_open            = tcp_open,
    .url_read            = tcp_read,
    .url_write           = tcp_write,
    .url_close           = tcp_close,
    .url_get_file_handle = tcp_get_file_handle,
    .url_shutdown        = tcp_shutdown,
    .priv_data_size      = sizeof(TCPContext),
    .flags               = URL_PROTOCOL_FLAG_NETWORK,
};<|MERGE_RESOLUTION|>--- conflicted
+++ resolved
@@ -43,11 +43,7 @@
     char buf[256];
     int ret;
     socklen_t optlen;
-<<<<<<< HEAD
-    int timeout = 50;
-=======
-    int timeout = 100, listen_timeout = -1;
->>>>>>> 54677422
+    int timeout = 50, listen_timeout = -1;
     char hostname[1024],proto[1024],path[1024];
     char portstr[10];
 
