--- conflicted
+++ resolved
@@ -180,11 +180,6 @@
     int buffer_pkt_valid; // encoding: packet without data can be valid
     AVFrame *buffer_frame;
     int draining_done;
-<<<<<<< HEAD
-    int showed_multi_packet_warning;
-
-    int skip_samples_multiplier;
-=======
     /* set to 1 when the caller is using the old decoding API */
     int compat_decode;
     int compat_decode_warned;
@@ -195,7 +190,10 @@
      * of the packet (that should be submitted in the next decode call */
     size_t compat_decode_partial_size;
     AVFrame *compat_decode_frame;
->>>>>>> 061a0c14
+
+    int showed_multi_packet_warning;
+
+    int skip_samples_multiplier;
 } AVCodecInternal;
 
 struct AVCodecDefault {
