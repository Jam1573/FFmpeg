--- conflicted
+++ resolved
@@ -48,10 +48,9 @@
     int i;
 
     s->avctx = avctx;
-<<<<<<< HEAD
     switch (avctx->bits_per_coded_sample) {
     case 8:
-        avctx->pix_fmt = PIX_FMT_PAL8;
+        avctx->pix_fmt = AV_PIX_FMT_PAL8;
 
         ptr = avctx->extradata;
         s->palette_size = FFMIN(avctx->extradata_size, AVPALETTE_SIZE);
@@ -61,20 +60,16 @@
         }
         break;
     case 16:
-        avctx->pix_fmt = PIX_FMT_RGB555;
+        avctx->pix_fmt = AV_PIX_FMT_RGB555;
         break;
     case 24:
-        avctx->pix_fmt = PIX_FMT_BGR24;
+        avctx->pix_fmt = AV_PIX_FMT_BGR24;
         break;
     default:
         av_log(avctx, AV_LOG_ERROR, "Unsupported bit depth: %d\n", avctx->bits_per_coded_sample);
         return -1;
     }
     avcodec_get_frame_defaults(&s->frame);
-=======
-
-    avctx->pix_fmt = AV_PIX_FMT_BGR24;
->>>>>>> 716d413c
 
     return 0;
 }
@@ -132,7 +127,7 @@
         return -1;
     }
 
-    if (avctx->pix_fmt == PIX_FMT_PAL8)
+    if (avctx->pix_fmt == AV_PIX_FMT_PAL8)
         memcpy(s->frame.data[1], s->palette, s->palette_size);
 
     *data_size = sizeof(AVFrame);
