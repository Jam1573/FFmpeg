/*
 * H.264 hardware encoding using nvidia nvenc
 * Copyright (c) 2014 Timo Rothenpieler <timo@rothenpieler.org>
 *
 * This file is part of FFmpeg.
 *
 * FFmpeg is free software; you can redistribute it and/or
 * modify it under the terms of the GNU Lesser General Public
 * License as published by the Free Software Foundation; either
 * version 2.1 of the License, or (at your option) any later version.
 *
 * FFmpeg is distributed in the hope that it will be useful,
 * but WITHOUT ANY WARRANTY; without even the implied warranty of
 * MERCHANTABILITY or FITNESS FOR A PARTICULAR PURPOSE.  See the GNU
 * Lesser General Public License for more details.
 *
 * You should have received a copy of the GNU Lesser General Public
 * License along with FFmpeg; if not, write to the Free Software
 * Foundation, Inc., 51 Franklin Street, Fifth Floor, Boston, MA 02110-1301 USA
 */

#if defined(_WIN32)
#include <windows.h>
#else
#include <dlfcn.h>
#endif

#include <nvEncodeAPI.h>

#include "libavutil/internal.h"
#include "libavutil/imgutils.h"
#include "libavutil/avassert.h"
#include "libavutil/opt.h"
#include "libavutil/mem.h"
#include "avcodec.h"
#include "internal.h"
#include "thread.h"

#if defined(_WIN32)
#define CUDAAPI __stdcall
#else
#define CUDAAPI
#endif

#if defined(_WIN32)
#define LOAD_FUNC(l, s) GetProcAddress(l, s)
#define DL_CLOSE_FUNC(l) FreeLibrary(l)
#else
#define LOAD_FUNC(l, s) dlsym(l, s)
#define DL_CLOSE_FUNC(l) dlclose(l)
#endif

typedef enum cudaError_enum {
    CUDA_SUCCESS = 0
} CUresult;
typedef int CUdevice;
typedef void* CUcontext;

typedef CUresult(CUDAAPI *PCUINIT)(unsigned int Flags);
typedef CUresult(CUDAAPI *PCUDEVICEGETCOUNT)(int *count);
typedef CUresult(CUDAAPI *PCUDEVICEGET)(CUdevice *device, int ordinal);
typedef CUresult(CUDAAPI *PCUDEVICEGETNAME)(char *name, int len, CUdevice dev);
typedef CUresult(CUDAAPI *PCUDEVICECOMPUTECAPABILITY)(int *major, int *minor, CUdevice dev);
typedef CUresult(CUDAAPI *PCUCTXCREATE)(CUcontext *pctx, unsigned int flags, CUdevice dev);
typedef CUresult(CUDAAPI *PCUCTXPOPCURRENT)(CUcontext *pctx);
typedef CUresult(CUDAAPI *PCUCTXDESTROY)(CUcontext ctx);

typedef NVENCSTATUS (NVENCAPI* PNVENCODEAPICREATEINSTANCE)(NV_ENCODE_API_FUNCTION_LIST *functionList);

typedef struct NvencInputSurface
{
    NV_ENC_INPUT_PTR input_surface;
    int width;
    int height;

    int lockCount;

    NV_ENC_BUFFER_FORMAT format;
} NvencInputSurface;

typedef struct NvencOutputSurface
{
    NV_ENC_OUTPUT_PTR output_surface;
    int size;

    NvencInputSurface* input_surface;

    int busy;
} NvencOutputSurface;

typedef struct NvencData
{
    union {
        int64_t timestamp;
        NvencOutputSurface *surface;
    } u;
} NvencData;

typedef struct NvencDataList
{
    NvencData* data;

    uint32_t pos;
    uint32_t count;
    uint32_t size;
} NvencDataList;

typedef struct NvencDynLoadFunctions
{
    PCUINIT cu_init;
    PCUDEVICEGETCOUNT cu_device_get_count;
    PCUDEVICEGET cu_device_get;
    PCUDEVICEGETNAME cu_device_get_name;
    PCUDEVICECOMPUTECAPABILITY cu_device_compute_capability;
    PCUCTXCREATE cu_ctx_create;
    PCUCTXPOPCURRENT cu_ctx_pop_current;
    PCUCTXDESTROY cu_ctx_destroy;

    NV_ENCODE_API_FUNCTION_LIST nvenc_funcs;
    int nvenc_device_count;
    CUdevice nvenc_devices[16];

#if defined(_WIN32)
    HMODULE cuda_lib;
    HMODULE nvenc_lib;
#else
    void* cuda_lib;
    void* nvenc_lib;
#endif
} NvencDynLoadFunctions;

typedef struct NvencValuePair
{
    const char *str;
    uint32_t num;
} NvencValuePair;

typedef struct NvencContext
{
    AVClass *avclass;

    NvencDynLoadFunctions nvenc_dload_funcs;

    NV_ENC_INITIALIZE_PARAMS init_encode_params;
    NV_ENC_CONFIG encode_config;
    CUcontext cu_context;

    int max_surface_count;
    NvencInputSurface *input_surfaces;
    NvencOutputSurface *output_surfaces;

    NvencDataList output_surface_queue;
    NvencDataList output_surface_ready_queue;
    NvencDataList timestamp_list;
    int64_t last_dts;

    void *nvencoder;

    char *preset;
    char *profile;
    char *level;
    char *tier;
    int cbr;
    int twopass;
    int gpu;
    int buffer_delay;
} NvencContext;

static const NvencValuePair nvenc_h264_level_pairs[] = {
    { "auto", NV_ENC_LEVEL_AUTOSELECT },
    { "1"   , NV_ENC_LEVEL_H264_1     },
    { "1.0" , NV_ENC_LEVEL_H264_1     },
    { "1b"  , NV_ENC_LEVEL_H264_1b    },
    { "1.0b", NV_ENC_LEVEL_H264_1b    },
    { "1.1" , NV_ENC_LEVEL_H264_11    },
    { "1.2" , NV_ENC_LEVEL_H264_12    },
    { "1.3" , NV_ENC_LEVEL_H264_13    },
    { "2"   , NV_ENC_LEVEL_H264_2     },
    { "2.0" , NV_ENC_LEVEL_H264_2     },
    { "2.1" , NV_ENC_LEVEL_H264_21    },
    { "2.2" , NV_ENC_LEVEL_H264_22    },
    { "3"   , NV_ENC_LEVEL_H264_3     },
    { "3.0" , NV_ENC_LEVEL_H264_3     },
    { "3.1" , NV_ENC_LEVEL_H264_31    },
    { "3.2" , NV_ENC_LEVEL_H264_32    },
    { "4"   , NV_ENC_LEVEL_H264_4     },
    { "4.0" , NV_ENC_LEVEL_H264_4     },
    { "4.1" , NV_ENC_LEVEL_H264_41    },
    { "4.2" , NV_ENC_LEVEL_H264_42    },
    { "5"   , NV_ENC_LEVEL_H264_5     },
    { "5.0" , NV_ENC_LEVEL_H264_5     },
    { "5.1" , NV_ENC_LEVEL_H264_51    },
    { NULL }
};

static const NvencValuePair nvenc_hevc_level_pairs[] = {
    { "auto", NV_ENC_LEVEL_AUTOSELECT },
    { "1"   , NV_ENC_LEVEL_HEVC_1     },
    { "1.0" , NV_ENC_LEVEL_HEVC_1     },
    { "2"   , NV_ENC_LEVEL_HEVC_2     },
    { "2.0" , NV_ENC_LEVEL_HEVC_2     },
    { "2.1" , NV_ENC_LEVEL_HEVC_21    },
    { "3"   , NV_ENC_LEVEL_HEVC_3     },
    { "3.0" , NV_ENC_LEVEL_HEVC_3     },
    { "3.1" , NV_ENC_LEVEL_HEVC_31    },
    { "4"   , NV_ENC_LEVEL_HEVC_4     },
    { "4.0" , NV_ENC_LEVEL_HEVC_4     },
    { "4.1" , NV_ENC_LEVEL_HEVC_41    },
    { "5"   , NV_ENC_LEVEL_HEVC_5     },
    { "5.0" , NV_ENC_LEVEL_HEVC_5     },
    { "5.1" , NV_ENC_LEVEL_HEVC_51    },
    { "5.2" , NV_ENC_LEVEL_HEVC_52    },
    { "6"   , NV_ENC_LEVEL_HEVC_6     },
    { "6.0" , NV_ENC_LEVEL_HEVC_6     },
    { "6.1" , NV_ENC_LEVEL_HEVC_61    },
    { "6.2" , NV_ENC_LEVEL_HEVC_62    },
    { NULL }
};

static int input_string_to_uint32(AVCodecContext *avctx, const NvencValuePair *pair, const char *input, uint32_t *output)
{
    for (; pair->str; ++pair) {
        if (!strcmp(input, pair->str)) {
            *output = pair->num;
            return 0;
        }
    }

    return AVERROR(EINVAL);
}

static NvencData* data_queue_dequeue(NvencDataList* queue)
{
    uint32_t mask;
    uint32_t read_pos;

    av_assert0(queue);
    av_assert0(queue->size);
    av_assert0(queue->data);

    if (!queue->count)
        return NULL;

    /* Size always is a multiple of two */
    mask = queue->size - 1;
    read_pos = (queue->pos - queue->count) & mask;
    queue->count--;

    return &queue->data[read_pos];
}

static int data_queue_enqueue(NvencDataList* queue, NvencData *data)
{
    NvencDataList new_queue;
    NvencData* tmp_data;
    uint32_t mask;

    if (!queue->size) {
        /* size always has to be a multiple of two */
        queue->size = 4;
        queue->pos = 0;
        queue->count = 0;

        queue->data = av_malloc(queue->size * sizeof(*(queue->data)));

        if (!queue->data) {
            queue->size = 0;
            return AVERROR(ENOMEM);
        }
    }

    if (queue->count == queue->size) {
        new_queue.size = queue->size << 1;
        new_queue.pos = 0;
        new_queue.count = 0;
        new_queue.data = av_malloc(new_queue.size * sizeof(*(queue->data)));

        if (!new_queue.data)
            return AVERROR(ENOMEM);

        while (tmp_data = data_queue_dequeue(queue))
            data_queue_enqueue(&new_queue, tmp_data);

        av_free(queue->data);
        *queue = new_queue;
    }

    mask = queue->size - 1;

    queue->data[queue->pos] = *data;
    queue->pos = (queue->pos + 1) & mask;
    queue->count++;

    return 0;
}

static int out_surf_queue_enqueue(NvencDataList* queue, NvencOutputSurface* surface)
{
    NvencData data;
    data.u.surface = surface;

    return data_queue_enqueue(queue, &data);
}

static NvencOutputSurface* out_surf_queue_dequeue(NvencDataList* queue)
{
    NvencData* res = data_queue_dequeue(queue);

    if (!res)
        return NULL;

    return res->u.surface;
}

static int timestamp_queue_enqueue(NvencDataList* queue, int64_t timestamp)
{
    NvencData data;
    data.u.timestamp = timestamp;

    return data_queue_enqueue(queue, &data);
}

static int64_t timestamp_queue_dequeue(NvencDataList* queue)
{
    NvencData* res = data_queue_dequeue(queue);

    if (!res)
        return AV_NOPTS_VALUE;

    return res->u.timestamp;
}

#define CHECK_LOAD_FUNC(t, f, s) \
do { \
    (f) = (t)LOAD_FUNC(dl_fn->cuda_lib, s); \
    if (!(f)) { \
        av_log(avctx, AV_LOG_FATAL, "Failed loading %s from CUDA library\n", s); \
        goto error; \
    } \
} while (0)

static av_cold int nvenc_dyload_cuda(AVCodecContext *avctx)
{
    NvencContext *ctx = avctx->priv_data;
    NvencDynLoadFunctions *dl_fn = &ctx->nvenc_dload_funcs;

    if (dl_fn->cuda_lib)
        return 1;

#if defined(_WIN32)
    dl_fn->cuda_lib = LoadLibrary(TEXT("nvcuda.dll"));
#else
    dl_fn->cuda_lib = dlopen("libcuda.so", RTLD_LAZY);
#endif

    if (!dl_fn->cuda_lib) {
        av_log(avctx, AV_LOG_FATAL, "Failed loading CUDA library\n");
        goto error;
    }

    CHECK_LOAD_FUNC(PCUINIT, dl_fn->cu_init, "cuInit");
    CHECK_LOAD_FUNC(PCUDEVICEGETCOUNT, dl_fn->cu_device_get_count, "cuDeviceGetCount");
    CHECK_LOAD_FUNC(PCUDEVICEGET, dl_fn->cu_device_get, "cuDeviceGet");
    CHECK_LOAD_FUNC(PCUDEVICEGETNAME, dl_fn->cu_device_get_name, "cuDeviceGetName");
    CHECK_LOAD_FUNC(PCUDEVICECOMPUTECAPABILITY, dl_fn->cu_device_compute_capability, "cuDeviceComputeCapability");
    CHECK_LOAD_FUNC(PCUCTXCREATE, dl_fn->cu_ctx_create, "cuCtxCreate_v2");
    CHECK_LOAD_FUNC(PCUCTXPOPCURRENT, dl_fn->cu_ctx_pop_current, "cuCtxPopCurrent_v2");
    CHECK_LOAD_FUNC(PCUCTXDESTROY, dl_fn->cu_ctx_destroy, "cuCtxDestroy_v2");

    return 1;

error:

    if (dl_fn->cuda_lib)
        DL_CLOSE_FUNC(dl_fn->cuda_lib);

    dl_fn->cuda_lib = NULL;

    return 0;
}

static av_cold int check_cuda_errors(AVCodecContext *avctx, CUresult err, const char *func)
{
    if (err != CUDA_SUCCESS) {
        av_log(avctx, AV_LOG_FATAL, ">> %s - failed with error code 0x%x\n", func, err);
        return 0;
    }
    return 1;
}
#define check_cuda_errors(f) if (!check_cuda_errors(avctx, f, #f)) goto error

static av_cold int nvenc_check_cuda(AVCodecContext *avctx)
{
    int device_count = 0;
    CUdevice cu_device = 0;
    char gpu_name[128];
    int smminor = 0, smmajor = 0;
    int i, smver, target_smver;

    NvencContext *ctx = avctx->priv_data;
    NvencDynLoadFunctions *dl_fn = &ctx->nvenc_dload_funcs;

    switch (avctx->codec->id) {
    case AV_CODEC_ID_H264:
        target_smver = avctx->pix_fmt == AV_PIX_FMT_YUV444P ? 0x52 : 0x30;
        break;
    case AV_CODEC_ID_H265:
        target_smver = 0x52;
        break;
    default:
        av_log(avctx, AV_LOG_FATAL, "Unknown codec name\n");
        goto error;
    }

    if (!nvenc_dyload_cuda(avctx))
        return 0;

    if (dl_fn->nvenc_device_count > 0)
        return 1;

    check_cuda_errors(dl_fn->cu_init(0));

    check_cuda_errors(dl_fn->cu_device_get_count(&device_count));

    if (!device_count) {
        av_log(avctx, AV_LOG_FATAL, "No CUDA capable devices found\n");
        goto error;
    }

    av_log(avctx, AV_LOG_VERBOSE, "%d CUDA capable devices found\n", device_count);

    dl_fn->nvenc_device_count = 0;

    for (i = 0; i < device_count; ++i) {
        check_cuda_errors(dl_fn->cu_device_get(&cu_device, i));
        check_cuda_errors(dl_fn->cu_device_get_name(gpu_name, sizeof(gpu_name), cu_device));
        check_cuda_errors(dl_fn->cu_device_compute_capability(&smmajor, &smminor, cu_device));

        smver = (smmajor << 4) | smminor;

        av_log(avctx, AV_LOG_VERBOSE, "[ GPU #%d - < %s > has Compute SM %d.%d, NVENC %s ]\n", i, gpu_name, smmajor, smminor, (smver >= target_smver) ? "Available" : "Not Available");

        if (smver >= target_smver)
            dl_fn->nvenc_devices[dl_fn->nvenc_device_count++] = cu_device;
    }

    if (!dl_fn->nvenc_device_count) {
        av_log(avctx, AV_LOG_FATAL, "No NVENC capable devices found\n");
        goto error;
    }

    return 1;

error:

    dl_fn->nvenc_device_count = 0;

    return 0;
}

static av_cold int nvenc_dyload_nvenc(AVCodecContext *avctx)
{
    PNVENCODEAPICREATEINSTANCE nvEncodeAPICreateInstance = 0;
    NVENCSTATUS nvstatus;

    NvencContext *ctx = avctx->priv_data;
    NvencDynLoadFunctions *dl_fn = &ctx->nvenc_dload_funcs;

    if (!nvenc_check_cuda(avctx))
        return 0;

    if (dl_fn->nvenc_lib)
        return 1;

#if defined(_WIN32)
    if (sizeof(void*) == 8) {
        dl_fn->nvenc_lib = LoadLibrary(TEXT("nvEncodeAPI64.dll"));
    } else {
        dl_fn->nvenc_lib = LoadLibrary(TEXT("nvEncodeAPI.dll"));
    }
#else
    dl_fn->nvenc_lib = dlopen("libnvidia-encode.so.1", RTLD_LAZY);
#endif

    if (!dl_fn->nvenc_lib) {
        av_log(avctx, AV_LOG_FATAL, "Failed loading the nvenc library\n");
        goto error;
    }

    nvEncodeAPICreateInstance = (PNVENCODEAPICREATEINSTANCE)LOAD_FUNC(dl_fn->nvenc_lib, "NvEncodeAPICreateInstance");

    if (!nvEncodeAPICreateInstance) {
        av_log(avctx, AV_LOG_FATAL, "Failed to load nvenc entrypoint\n");
        goto error;
    }

<<<<<<< HEAD
    dl_fn->nvenc_funcs.version = NV_ENCODE_API_FUNCTION_LIST_VER;

    nvstatus = nvEncodeAPICreateInstance(&dl_fn->nvenc_funcs);

    if (nvstatus != NV_ENC_SUCCESS) {
        av_log(avctx, AV_LOG_FATAL, "Failed to create nvenc instance\n");
        goto error;
=======
static int nvenc_setup_encoder(AVCodecContext *avctx)
{
    NVENCContext *ctx               = avctx->priv_data;
    NV_ENCODE_API_FUNCTION_LIST *nv = &ctx->nvel.nvenc_funcs;
    NV_ENC_PRESET_CONFIG preset_cfg = { 0 };
    AVCPBProperties *cpb_props;
    int ret;

    ctx->params.version = NV_ENC_INITIALIZE_PARAMS_VER;

    ctx->params.encodeHeight = avctx->height;
    ctx->params.encodeWidth  = avctx->width;

    if (avctx->sample_aspect_ratio.num &&
        avctx->sample_aspect_ratio.den &&
        (avctx->sample_aspect_ratio.num != 1 ||
         avctx->sample_aspect_ratio.den != 1)) {
        av_reduce(&ctx->params.darWidth,
                  &ctx->params.darHeight,
                  avctx->width * avctx->sample_aspect_ratio.num,
                  avctx->height * avctx->sample_aspect_ratio.den,
                  INT_MAX / 8);
    } else {
        ctx->params.darHeight = avctx->height;
        ctx->params.darWidth  = avctx->width;
>>>>>>> 1520c6ff
    }

    av_log(avctx, AV_LOG_VERBOSE, "Nvenc initialized successfully\n");

    return 1;

error:
    if (dl_fn->nvenc_lib)
        DL_CLOSE_FUNC(dl_fn->nvenc_lib);

    dl_fn->nvenc_lib = NULL;

    return 0;
}

static av_cold void nvenc_unload_nvenc(AVCodecContext *avctx)
{
    NvencContext *ctx = avctx->priv_data;
    NvencDynLoadFunctions *dl_fn = &ctx->nvenc_dload_funcs;

    DL_CLOSE_FUNC(dl_fn->nvenc_lib);
    dl_fn->nvenc_lib = NULL;

    dl_fn->nvenc_device_count = 0;

    DL_CLOSE_FUNC(dl_fn->cuda_lib);
    dl_fn->cuda_lib = NULL;

    dl_fn->cu_init = NULL;
    dl_fn->cu_device_get_count = NULL;
    dl_fn->cu_device_get = NULL;
    dl_fn->cu_device_get_name = NULL;
    dl_fn->cu_device_compute_capability = NULL;
    dl_fn->cu_ctx_create = NULL;
    dl_fn->cu_ctx_pop_current = NULL;
    dl_fn->cu_ctx_destroy = NULL;

    av_log(avctx, AV_LOG_VERBOSE, "Nvenc unloaded\n");
}

static av_cold int nvenc_encode_init(AVCodecContext *avctx)
{
    NV_ENC_OPEN_ENCODE_SESSION_EX_PARAMS encode_session_params = { 0 };
    NV_ENC_PRESET_CONFIG preset_config = { 0 };
    CUcontext cu_context_curr;
    CUresult cu_res;
    GUID encoder_preset = NV_ENC_PRESET_HQ_GUID;
    GUID codec;
    NVENCSTATUS nv_status = NV_ENC_SUCCESS;
    int surfaceCount = 0;
    int i, num_mbs;
    int isLL = 0;
    int lossless = 0;
    int res = 0;
    int dw, dh;
    int qp_inter_p;

    NvencContext *ctx = avctx->priv_data;
    NvencDynLoadFunctions *dl_fn = &ctx->nvenc_dload_funcs;
    NV_ENCODE_API_FUNCTION_LIST *p_nvenc = &dl_fn->nvenc_funcs;

    if (!nvenc_dyload_nvenc(avctx))
        return AVERROR_EXTERNAL;

    ctx->last_dts = AV_NOPTS_VALUE;

    ctx->encode_config.version = NV_ENC_CONFIG_VER;
    ctx->init_encode_params.version = NV_ENC_INITIALIZE_PARAMS_VER;
    preset_config.version = NV_ENC_PRESET_CONFIG_VER;
    preset_config.presetCfg.version = NV_ENC_CONFIG_VER;
    encode_session_params.version = NV_ENC_OPEN_ENCODE_SESSION_EX_PARAMS_VER;
    encode_session_params.apiVersion = NVENCAPI_VERSION;

    if (ctx->gpu >= dl_fn->nvenc_device_count) {
        av_log(avctx, AV_LOG_FATAL, "Requested GPU %d, but only %d GPUs are available!\n", ctx->gpu, dl_fn->nvenc_device_count);
        res = AVERROR(EINVAL);
        goto error;
    }

    ctx->cu_context = NULL;
    cu_res = dl_fn->cu_ctx_create(&ctx->cu_context, 4, dl_fn->nvenc_devices[ctx->gpu]); // CU_CTX_SCHED_BLOCKING_SYNC=4, avoid CPU spins

    if (cu_res != CUDA_SUCCESS) {
        av_log(avctx, AV_LOG_FATAL, "Failed creating CUDA context for NVENC: 0x%x\n", (int)cu_res);
        res = AVERROR_EXTERNAL;
        goto error;
    }

<<<<<<< HEAD
    cu_res = dl_fn->cu_ctx_pop_current(&cu_context_curr);
=======
    cpb_props = ff_add_cpb_side_data(avctx);
    if (!cpb_props)
        return AVERROR(ENOMEM);
    cpb_props->max_bitrate = avctx->rc_max_rate;
    cpb_props->min_bitrate = avctx->rc_min_rate;
    cpb_props->avg_bitrate = avctx->bit_rate;
    cpb_props->buffer_size = avctx->rc_buffer_size;

    return 0;
}
>>>>>>> 1520c6ff

    if (cu_res != CUDA_SUCCESS) {
        av_log(avctx, AV_LOG_FATAL, "Failed popping CUDA context: 0x%x\n", (int)cu_res);
        res = AVERROR_EXTERNAL;
        goto error;
    }

    encode_session_params.device = ctx->cu_context;
    encode_session_params.deviceType = NV_ENC_DEVICE_TYPE_CUDA;

    nv_status = p_nvenc->nvEncOpenEncodeSessionEx(&encode_session_params, &ctx->nvencoder);
    if (nv_status != NV_ENC_SUCCESS) {
        ctx->nvencoder = NULL;
        av_log(avctx, AV_LOG_FATAL, "OpenEncodeSessionEx failed: 0x%x\n", (int)nv_status);
        res = AVERROR_EXTERNAL;
        goto error;
    }

    if (ctx->preset) {
        if (!strcmp(ctx->preset, "slow")) {
            encoder_preset = NV_ENC_PRESET_HQ_GUID;
            ctx->twopass = 1;
        } else if (!strcmp(ctx->preset, "medium")) {
            encoder_preset = NV_ENC_PRESET_HQ_GUID;
            ctx->twopass = 0;
        } else if (!strcmp(ctx->preset, "fast")) {
            encoder_preset = NV_ENC_PRESET_HP_GUID;
            ctx->twopass = 0;
        } else if (!strcmp(ctx->preset, "hq")) {
            encoder_preset = NV_ENC_PRESET_HQ_GUID;
        } else if (!strcmp(ctx->preset, "hp")) {
            encoder_preset = NV_ENC_PRESET_HP_GUID;
        } else if (!strcmp(ctx->preset, "bd")) {
            encoder_preset = NV_ENC_PRESET_BD_GUID;
        } else if (!strcmp(ctx->preset, "ll")) {
            encoder_preset = NV_ENC_PRESET_LOW_LATENCY_DEFAULT_GUID;
            isLL = 1;
        } else if (!strcmp(ctx->preset, "llhp")) {
            encoder_preset = NV_ENC_PRESET_LOW_LATENCY_HP_GUID;
            isLL = 1;
        } else if (!strcmp(ctx->preset, "llhq")) {
            encoder_preset = NV_ENC_PRESET_LOW_LATENCY_HQ_GUID;
            isLL = 1;
        } else if (!strcmp(ctx->preset, "lossless")) {
            encoder_preset = NV_ENC_PRESET_LOSSLESS_DEFAULT_GUID;
            lossless = 1;
        } else if (!strcmp(ctx->preset, "losslesshp")) {
            encoder_preset = NV_ENC_PRESET_LOSSLESS_HP_GUID;
            lossless = 1;
        } else if (!strcmp(ctx->preset, "default")) {
            encoder_preset = NV_ENC_PRESET_DEFAULT_GUID;
        } else {
            av_log(avctx, AV_LOG_FATAL, "Preset \"%s\" is unknown! Supported presets: slow, medium, high, hp, hq, bd, ll, llhp, llhq, lossless, losslesshp, default\n", ctx->preset);
            res = AVERROR(EINVAL);
            goto error;
        }
    }

    if (ctx->twopass < 0) {
        ctx->twopass = isLL;
    }

    switch (avctx->codec->id) {
    case AV_CODEC_ID_H264:
        codec = NV_ENC_CODEC_H264_GUID;
        break;
    case AV_CODEC_ID_H265:
        codec = NV_ENC_CODEC_HEVC_GUID;
        break;
    default:
        av_log(avctx, AV_LOG_ERROR, "Unknown codec name\n");
        res = AVERROR(EINVAL);
        goto error;
    }

    nv_status = p_nvenc->nvEncGetEncodePresetConfig(ctx->nvencoder, codec, encoder_preset, &preset_config);
    if (nv_status != NV_ENC_SUCCESS) {
        av_log(avctx, AV_LOG_FATAL, "GetEncodePresetConfig failed: 0x%x\n", (int)nv_status);
        res = AVERROR_EXTERNAL;
        goto error;
    }

    ctx->init_encode_params.encodeGUID = codec;
    ctx->init_encode_params.encodeHeight = avctx->height;
    ctx->init_encode_params.encodeWidth = avctx->width;

    if (avctx->sample_aspect_ratio.num && avctx->sample_aspect_ratio.den &&
        (avctx->sample_aspect_ratio.num != 1 || avctx->sample_aspect_ratio.num != 1)) {
        av_reduce(&dw, &dh,
                  avctx->width * avctx->sample_aspect_ratio.num,
                  avctx->height * avctx->sample_aspect_ratio.den,
                  1024 * 1024);
        ctx->init_encode_params.darHeight = dh;
        ctx->init_encode_params.darWidth = dw;
    } else {
        ctx->init_encode_params.darHeight = avctx->height;
        ctx->init_encode_params.darWidth = avctx->width;
    }

    // De-compensate for hardware, dubiously, trying to compensate for
    // playback at 704 pixel width.
    if (avctx->width == 720 &&
        (avctx->height == 480 || avctx->height == 576)) {
        av_reduce(&dw, &dh,
                  ctx->init_encode_params.darWidth * 44,
                  ctx->init_encode_params.darHeight * 45,
                  1024 * 1024);
        ctx->init_encode_params.darHeight = dh;
        ctx->init_encode_params.darWidth = dw;
    }

    ctx->init_encode_params.frameRateNum = avctx->time_base.den;
    ctx->init_encode_params.frameRateDen = avctx->time_base.num * avctx->ticks_per_frame;

    num_mbs = ((avctx->width + 15) >> 4) * ((avctx->height + 15) >> 4);
    ctx->max_surface_count = (num_mbs >= 8160) ? 32 : 48;

    if (ctx->buffer_delay >= ctx->max_surface_count)
        ctx->buffer_delay = ctx->max_surface_count - 1;

    ctx->init_encode_params.enableEncodeAsync = 0;
    ctx->init_encode_params.enablePTD = 1;

    ctx->init_encode_params.presetGUID = encoder_preset;

    ctx->init_encode_params.encodeConfig = &ctx->encode_config;
    memcpy(&ctx->encode_config, &preset_config.presetCfg, sizeof(ctx->encode_config));
    ctx->encode_config.version = NV_ENC_CONFIG_VER;

    if (avctx->refs >= 0) {
        /* 0 means "let the hardware decide" */
        switch (avctx->codec->id) {
        case AV_CODEC_ID_H264:
            ctx->encode_config.encodeCodecConfig.h264Config.maxNumRefFrames = avctx->refs;
            break;
        case AV_CODEC_ID_H265:
            ctx->encode_config.encodeCodecConfig.hevcConfig.maxNumRefFramesInDPB = avctx->refs;
            break;
        /* Earlier switch/case will return if unknown codec is passed. */
        }
    }

    if (avctx->gop_size > 0) {
        if (avctx->max_b_frames >= 0) {
            /* 0 is intra-only, 1 is I/P only, 2 is one B Frame, 3 two B frames, and so on. */
            ctx->encode_config.frameIntervalP = avctx->max_b_frames + 1;
        }

        ctx->encode_config.gopLength = avctx->gop_size;
        switch (avctx->codec->id) {
        case AV_CODEC_ID_H264:
            ctx->encode_config.encodeCodecConfig.h264Config.idrPeriod = avctx->gop_size;
            break;
        case AV_CODEC_ID_H265:
            ctx->encode_config.encodeCodecConfig.hevcConfig.idrPeriod = avctx->gop_size;
            break;
        /* Earlier switch/case will return if unknown codec is passed. */
        }
    } else if (avctx->gop_size == 0) {
        ctx->encode_config.frameIntervalP = 0;
        ctx->encode_config.gopLength = 1;
        switch (avctx->codec->id) {
        case AV_CODEC_ID_H264:
            ctx->encode_config.encodeCodecConfig.h264Config.idrPeriod = 1;
            break;
        case AV_CODEC_ID_H265:
            ctx->encode_config.encodeCodecConfig.hevcConfig.idrPeriod = 1;
            break;
        /* Earlier switch/case will return if unknown codec is passed. */
        }
    }

    /* when there're b frames, set dts offset */
    if (ctx->encode_config.frameIntervalP >= 2)
        ctx->last_dts = -2;

    if (avctx->bit_rate > 0) {
        ctx->encode_config.rcParams.averageBitRate = avctx->bit_rate;
    } else if (ctx->encode_config.rcParams.averageBitRate > 0) {
        ctx->encode_config.rcParams.maxBitRate = ctx->encode_config.rcParams.averageBitRate;
    }

    if (avctx->rc_max_rate > 0)
        ctx->encode_config.rcParams.maxBitRate = avctx->rc_max_rate;

    if (lossless) {
        if (avctx->codec->id == AV_CODEC_ID_H264)
            ctx->encode_config.encodeCodecConfig.h264Config.qpPrimeYZeroTransformBypassFlag = 1;

        ctx->encode_config.rcParams.rateControlMode = NV_ENC_PARAMS_RC_CONSTQP;
        ctx->encode_config.rcParams.constQP.qpInterB = 0;
        ctx->encode_config.rcParams.constQP.qpInterP = 0;
        ctx->encode_config.rcParams.constQP.qpIntra = 0;

        avctx->qmin = -1;
        avctx->qmax = -1;
    } else if (ctx->cbr) {
        if (!ctx->twopass) {
            ctx->encode_config.rcParams.rateControlMode = NV_ENC_PARAMS_RC_CBR;
        } else {
            ctx->encode_config.rcParams.rateControlMode = NV_ENC_PARAMS_RC_2_PASS_QUALITY;

            if (avctx->codec->id == AV_CODEC_ID_H264) {
                ctx->encode_config.encodeCodecConfig.h264Config.adaptiveTransformMode = NV_ENC_H264_ADAPTIVE_TRANSFORM_ENABLE;
                ctx->encode_config.encodeCodecConfig.h264Config.fmoMode = NV_ENC_H264_FMO_DISABLE;
            }
        }
    } else if (avctx->global_quality > 0) {
        ctx->encode_config.rcParams.rateControlMode = NV_ENC_PARAMS_RC_CONSTQP;
        ctx->encode_config.rcParams.constQP.qpInterB = avctx->global_quality;
        ctx->encode_config.rcParams.constQP.qpInterP = avctx->global_quality;
        ctx->encode_config.rcParams.constQP.qpIntra = avctx->global_quality;

        avctx->qmin = -1;
        avctx->qmax = -1;
    } else {
        if (avctx->qmin >= 0 && avctx->qmax >= 0) {
            ctx->encode_config.rcParams.enableMinQP = 1;
            ctx->encode_config.rcParams.enableMaxQP = 1;

            ctx->encode_config.rcParams.minQP.qpInterB = avctx->qmin;
            ctx->encode_config.rcParams.minQP.qpInterP = avctx->qmin;
            ctx->encode_config.rcParams.minQP.qpIntra = avctx->qmin;

            ctx->encode_config.rcParams.maxQP.qpInterB = avctx->qmax;
            ctx->encode_config.rcParams.maxQP.qpInterP = avctx->qmax;
            ctx->encode_config.rcParams.maxQP.qpIntra = avctx->qmax;

            qp_inter_p = (avctx->qmax + 3 * avctx->qmin) / 4; // biased towards Qmin

            if (ctx->twopass) {
                ctx->encode_config.rcParams.rateControlMode = NV_ENC_PARAMS_RC_2_PASS_VBR;
                if (avctx->codec->id == AV_CODEC_ID_H264) {
                    ctx->encode_config.encodeCodecConfig.h264Config.adaptiveTransformMode = NV_ENC_H264_ADAPTIVE_TRANSFORM_ENABLE;
                    ctx->encode_config.encodeCodecConfig.h264Config.fmoMode = NV_ENC_H264_FMO_DISABLE;
                }
            } else {
                ctx->encode_config.rcParams.rateControlMode = NV_ENC_PARAMS_RC_VBR_MINQP;
            }
        } else {
            qp_inter_p = 26; // default to 26

            if (ctx->twopass) {
                ctx->encode_config.rcParams.rateControlMode = NV_ENC_PARAMS_RC_2_PASS_VBR;
            } else {
                ctx->encode_config.rcParams.rateControlMode = NV_ENC_PARAMS_RC_VBR;
            }
        }

        ctx->encode_config.rcParams.enableInitialRCQP = 1;
        ctx->encode_config.rcParams.initialRCQP.qpInterP  = qp_inter_p;

        if(avctx->i_quant_factor != 0.0 && avctx->b_quant_factor != 0.0) {
            ctx->encode_config.rcParams.initialRCQP.qpIntra = av_clip(
                qp_inter_p * fabs(avctx->i_quant_factor) + avctx->i_quant_offset, 0, 51);
            ctx->encode_config.rcParams.initialRCQP.qpInterB = av_clip(
                qp_inter_p * fabs(avctx->b_quant_factor) + avctx->b_quant_offset, 0, 51);
        } else {
            ctx->encode_config.rcParams.initialRCQP.qpIntra = qp_inter_p;
            ctx->encode_config.rcParams.initialRCQP.qpInterB = qp_inter_p;
        }
    }

    if (avctx->rc_buffer_size > 0) {
        ctx->encode_config.rcParams.vbvBufferSize = avctx->rc_buffer_size;
    } else if (ctx->encode_config.rcParams.averageBitRate > 0) {
        ctx->encode_config.rcParams.vbvBufferSize = 2 * ctx->encode_config.rcParams.averageBitRate;
    }

    if (avctx->flags & AV_CODEC_FLAG_INTERLACED_DCT) {
        ctx->encode_config.frameFieldMode = NV_ENC_PARAMS_FRAME_FIELD_MODE_FIELD;
    } else {
        ctx->encode_config.frameFieldMode = NV_ENC_PARAMS_FRAME_FIELD_MODE_FRAME;
    }

    switch (avctx->codec->id) {
    case AV_CODEC_ID_H264:
        ctx->encode_config.encodeCodecConfig.h264Config.h264VUIParameters.colourDescriptionPresentFlag = 1;
        ctx->encode_config.encodeCodecConfig.h264Config.h264VUIParameters.videoSignalTypePresentFlag = 1;

        ctx->encode_config.encodeCodecConfig.h264Config.h264VUIParameters.colourMatrix = avctx->colorspace;
        ctx->encode_config.encodeCodecConfig.h264Config.h264VUIParameters.colourPrimaries = avctx->color_primaries;
        ctx->encode_config.encodeCodecConfig.h264Config.h264VUIParameters.transferCharacteristics = avctx->color_trc;

        ctx->encode_config.encodeCodecConfig.h264Config.h264VUIParameters.videoFullRangeFlag = avctx->color_range == AVCOL_RANGE_JPEG;

        ctx->encode_config.encodeCodecConfig.h264Config.sliceMode = 3;
        ctx->encode_config.encodeCodecConfig.h264Config.sliceModeData = 1;

        ctx->encode_config.encodeCodecConfig.h264Config.disableSPSPPS = (avctx->flags & AV_CODEC_FLAG_GLOBAL_HEADER) ? 1 : 0;
        ctx->encode_config.encodeCodecConfig.h264Config.repeatSPSPPS = (avctx->flags & AV_CODEC_FLAG_GLOBAL_HEADER) ? 0 : 1;

        if (!ctx->profile) {
            switch (avctx->profile) {
            case FF_PROFILE_H264_HIGH_444_PREDICTIVE:
                ctx->encode_config.profileGUID = NV_ENC_H264_PROFILE_HIGH_444_GUID;
                break;
            case FF_PROFILE_H264_BASELINE:
                ctx->encode_config.profileGUID = NV_ENC_H264_PROFILE_BASELINE_GUID;
                break;
            case FF_PROFILE_H264_MAIN:
                ctx->encode_config.profileGUID = NV_ENC_H264_PROFILE_MAIN_GUID;
                break;
            case FF_PROFILE_H264_HIGH:
            case FF_PROFILE_UNKNOWN:
                ctx->encode_config.profileGUID = NV_ENC_H264_PROFILE_HIGH_GUID;
                break;
            default:
                av_log(avctx, AV_LOG_WARNING, "Unsupported profile requested, falling back to high\n");
                ctx->encode_config.profileGUID = NV_ENC_H264_PROFILE_HIGH_GUID;
                break;
            }
        } else {
            if (!strcmp(ctx->profile, "high")) {
                ctx->encode_config.profileGUID = NV_ENC_H264_PROFILE_HIGH_GUID;
                avctx->profile = FF_PROFILE_H264_HIGH;
            } else if (!strcmp(ctx->profile, "main")) {
                ctx->encode_config.profileGUID = NV_ENC_H264_PROFILE_MAIN_GUID;
                avctx->profile = FF_PROFILE_H264_MAIN;
            } else if (!strcmp(ctx->profile, "baseline")) {
                ctx->encode_config.profileGUID = NV_ENC_H264_PROFILE_BASELINE_GUID;
                avctx->profile = FF_PROFILE_H264_BASELINE;
            } else if (!strcmp(ctx->profile, "high444p")) {
                ctx->encode_config.profileGUID = NV_ENC_H264_PROFILE_HIGH_444_GUID;
                avctx->profile = FF_PROFILE_H264_HIGH_444_PREDICTIVE;
            } else {
                av_log(avctx, AV_LOG_FATAL, "Profile \"%s\" is unknown! Supported profiles: high, main, baseline\n", ctx->profile);
                res = AVERROR(EINVAL);
                goto error;
            }
        }

        // force setting profile as high444p if input is AV_PIX_FMT_YUV444P
        if (avctx->pix_fmt == AV_PIX_FMT_YUV444P) {
            ctx->encode_config.profileGUID = NV_ENC_H264_PROFILE_HIGH_444_GUID;
            avctx->profile = FF_PROFILE_H264_HIGH_444_PREDICTIVE;
        }

        ctx->encode_config.encodeCodecConfig.h264Config.chromaFormatIDC = avctx->profile == FF_PROFILE_H264_HIGH_444_PREDICTIVE ? 3 : 1;

        if (ctx->level) {
            res = input_string_to_uint32(avctx, nvenc_h264_level_pairs, ctx->level, &ctx->encode_config.encodeCodecConfig.h264Config.level);

            if (res) {
                av_log(avctx, AV_LOG_FATAL, "Level \"%s\" is unknown! Supported levels: auto, 1, 1b, 1.1, 1.2, 1.3, 2, 2.1, 2.2, 3, 3.1, 3.2, 4, 4.1, 4.2, 5, 5.1\n", ctx->level);
                goto error;
            }
        } else {
            ctx->encode_config.encodeCodecConfig.h264Config.level = NV_ENC_LEVEL_AUTOSELECT;
        }

        break;
    case AV_CODEC_ID_H265:
        ctx->encode_config.encodeCodecConfig.hevcConfig.sliceMode = 3;
        ctx->encode_config.encodeCodecConfig.hevcConfig.sliceModeData = 1;

        ctx->encode_config.encodeCodecConfig.hevcConfig.disableSPSPPS = (avctx->flags & AV_CODEC_FLAG_GLOBAL_HEADER) ? 1 : 0;
        ctx->encode_config.encodeCodecConfig.hevcConfig.repeatSPSPPS = (avctx->flags & AV_CODEC_FLAG_GLOBAL_HEADER) ? 0 : 1;

        /* No other profile is supported in the current SDK version 5 */
        ctx->encode_config.profileGUID = NV_ENC_HEVC_PROFILE_MAIN_GUID;
        avctx->profile = FF_PROFILE_HEVC_MAIN;

        if (ctx->level) {
            res = input_string_to_uint32(avctx, nvenc_hevc_level_pairs, ctx->level, &ctx->encode_config.encodeCodecConfig.hevcConfig.level);

            if (res) {
                av_log(avctx, AV_LOG_FATAL, "Level \"%s\" is unknown! Supported levels: auto, 1, 2, 2.1, 3, 3.1, 4, 4.1, 5, 5.1, 5.2, 6, 6.1, 6.2\n", ctx->level);
                goto error;
            }
        } else {
            ctx->encode_config.encodeCodecConfig.hevcConfig.level = NV_ENC_LEVEL_AUTOSELECT;
        }

        if (ctx->tier) {
            if (!strcmp(ctx->tier, "main")) {
                ctx->encode_config.encodeCodecConfig.hevcConfig.tier = NV_ENC_TIER_HEVC_MAIN;
            } else if (!strcmp(ctx->tier, "high")) {
                ctx->encode_config.encodeCodecConfig.hevcConfig.tier = NV_ENC_TIER_HEVC_HIGH;
            } else {
                av_log(avctx, AV_LOG_FATAL, "Tier \"%s\" is unknown! Supported tiers: main, high\n", ctx->tier);
                res = AVERROR(EINVAL);
                goto error;
            }
        }

        break;
    /* Earlier switch/case will return if unknown codec is passed. */
    }

    nv_status = p_nvenc->nvEncInitializeEncoder(ctx->nvencoder, &ctx->init_encode_params);
    if (nv_status != NV_ENC_SUCCESS) {
        av_log(avctx, AV_LOG_FATAL, "InitializeEncoder failed: 0x%x\n", (int)nv_status);
        res = AVERROR_EXTERNAL;
        goto error;
    }

    ctx->input_surfaces = av_malloc(ctx->max_surface_count * sizeof(*ctx->input_surfaces));

    if (!ctx->input_surfaces) {
        res = AVERROR(ENOMEM);
        goto error;
    }

    ctx->output_surfaces = av_malloc(ctx->max_surface_count * sizeof(*ctx->output_surfaces));

    if (!ctx->output_surfaces) {
        res = AVERROR(ENOMEM);
        goto error;
    }

    for (surfaceCount = 0; surfaceCount < ctx->max_surface_count; ++surfaceCount) {
        NV_ENC_CREATE_INPUT_BUFFER allocSurf = { 0 };
        NV_ENC_CREATE_BITSTREAM_BUFFER allocOut = { 0 };
        allocSurf.version = NV_ENC_CREATE_INPUT_BUFFER_VER;
        allocOut.version = NV_ENC_CREATE_BITSTREAM_BUFFER_VER;

        allocSurf.width = (avctx->width + 31) & ~31;
        allocSurf.height = (avctx->height + 31) & ~31;

        allocSurf.memoryHeap = NV_ENC_MEMORY_HEAP_SYSMEM_CACHED;

        switch (avctx->pix_fmt) {
        case AV_PIX_FMT_YUV420P:
            allocSurf.bufferFmt = NV_ENC_BUFFER_FORMAT_YV12_PL;
            break;

        case AV_PIX_FMT_NV12:
            allocSurf.bufferFmt = NV_ENC_BUFFER_FORMAT_NV12_PL;
            break;

        case AV_PIX_FMT_YUV444P:
            allocSurf.bufferFmt = NV_ENC_BUFFER_FORMAT_YUV444_PL;
            break;

        default:
            av_log(avctx, AV_LOG_FATAL, "Invalid input pixel format\n");
            res = AVERROR(EINVAL);
            goto error;
        }

        nv_status = p_nvenc->nvEncCreateInputBuffer(ctx->nvencoder, &allocSurf);
        if (nv_status != NV_ENC_SUCCESS) {
            av_log(avctx, AV_LOG_FATAL, "CreateInputBuffer failed\n");
            res = AVERROR_EXTERNAL;
            goto error;
        }

        ctx->input_surfaces[surfaceCount].lockCount = 0;
        ctx->input_surfaces[surfaceCount].input_surface = allocSurf.inputBuffer;
        ctx->input_surfaces[surfaceCount].format = allocSurf.bufferFmt;
        ctx->input_surfaces[surfaceCount].width = allocSurf.width;
        ctx->input_surfaces[surfaceCount].height = allocSurf.height;

        /* 1MB is large enough to hold most output frames. NVENC increases this automaticaly if it's not enough. */
        allocOut.size = 1024 * 1024;

        allocOut.memoryHeap = NV_ENC_MEMORY_HEAP_SYSMEM_CACHED;

        nv_status = p_nvenc->nvEncCreateBitstreamBuffer(ctx->nvencoder, &allocOut);
        if (nv_status != NV_ENC_SUCCESS) {
            av_log(avctx, AV_LOG_FATAL, "CreateBitstreamBuffer failed\n");
            ctx->output_surfaces[surfaceCount++].output_surface = NULL;
            res = AVERROR_EXTERNAL;
            goto error;
        }

        ctx->output_surfaces[surfaceCount].output_surface = allocOut.bitstreamBuffer;
        ctx->output_surfaces[surfaceCount].size = allocOut.size;
        ctx->output_surfaces[surfaceCount].busy = 0;
    }

    if (avctx->flags & AV_CODEC_FLAG_GLOBAL_HEADER) {
        uint32_t outSize = 0;
        char tmpHeader[256];
        NV_ENC_SEQUENCE_PARAM_PAYLOAD payload = { 0 };
        payload.version = NV_ENC_SEQUENCE_PARAM_PAYLOAD_VER;

        payload.spsppsBuffer = tmpHeader;
        payload.inBufferSize = sizeof(tmpHeader);
        payload.outSPSPPSPayloadSize = &outSize;

        nv_status = p_nvenc->nvEncGetSequenceParams(ctx->nvencoder, &payload);
        if (nv_status != NV_ENC_SUCCESS) {
            av_log(avctx, AV_LOG_FATAL, "GetSequenceParams failed\n");
            goto error;
        }

        avctx->extradata_size = outSize;
        avctx->extradata = av_mallocz(outSize + AV_INPUT_BUFFER_PADDING_SIZE);

        if (!avctx->extradata) {
            res = AVERROR(ENOMEM);
            goto error;
        }

        memcpy(avctx->extradata, tmpHeader, outSize);
    }

    if (ctx->encode_config.frameIntervalP > 1)
        avctx->has_b_frames = 2;

    if (ctx->encode_config.rcParams.averageBitRate > 0)
        avctx->bit_rate = ctx->encode_config.rcParams.averageBitRate;

    return 0;

error:

    for (i = 0; i < surfaceCount; ++i) {
        p_nvenc->nvEncDestroyInputBuffer(ctx->nvencoder, ctx->input_surfaces[i].input_surface);
        if (ctx->output_surfaces[i].output_surface)
            p_nvenc->nvEncDestroyBitstreamBuffer(ctx->nvencoder, ctx->output_surfaces[i].output_surface);
    }

    if (ctx->nvencoder)
        p_nvenc->nvEncDestroyEncoder(ctx->nvencoder);

    if (ctx->cu_context)
        dl_fn->cu_ctx_destroy(ctx->cu_context);

    nvenc_unload_nvenc(avctx);

    ctx->nvencoder = NULL;
    ctx->cu_context = NULL;

    return res;
}

static av_cold int nvenc_encode_close(AVCodecContext *avctx)
{
    NvencContext *ctx = avctx->priv_data;
    NvencDynLoadFunctions *dl_fn = &ctx->nvenc_dload_funcs;
    NV_ENCODE_API_FUNCTION_LIST *p_nvenc = &dl_fn->nvenc_funcs;
    int i;

    av_freep(&ctx->timestamp_list.data);
    av_freep(&ctx->output_surface_ready_queue.data);
    av_freep(&ctx->output_surface_queue.data);

    for (i = 0; i < ctx->max_surface_count; ++i) {
        p_nvenc->nvEncDestroyInputBuffer(ctx->nvencoder, ctx->input_surfaces[i].input_surface);
        p_nvenc->nvEncDestroyBitstreamBuffer(ctx->nvencoder, ctx->output_surfaces[i].output_surface);
    }
    ctx->max_surface_count = 0;

    p_nvenc->nvEncDestroyEncoder(ctx->nvencoder);
    ctx->nvencoder = NULL;

    dl_fn->cu_ctx_destroy(ctx->cu_context);
    ctx->cu_context = NULL;

    nvenc_unload_nvenc(avctx);

    return 0;
}

static int process_output_surface(AVCodecContext *avctx, AVPacket *pkt, NvencOutputSurface *tmpoutsurf)
{
    NvencContext *ctx = avctx->priv_data;
    NvencDynLoadFunctions *dl_fn = &ctx->nvenc_dload_funcs;
    NV_ENCODE_API_FUNCTION_LIST *p_nvenc = &dl_fn->nvenc_funcs;

    uint32_t slice_mode_data;
    uint32_t *slice_offsets;
    NV_ENC_LOCK_BITSTREAM lock_params = { 0 };
    NVENCSTATUS nv_status;
    int res = 0;

    switch (avctx->codec->id) {
    case AV_CODEC_ID_H264:
      slice_mode_data = ctx->encode_config.encodeCodecConfig.h264Config.sliceModeData;
      break;
    case AV_CODEC_ID_H265:
      slice_mode_data = ctx->encode_config.encodeCodecConfig.hevcConfig.sliceModeData;
      break;
    default:
      av_log(avctx, AV_LOG_ERROR, "Unknown codec name\n");
      res = AVERROR(EINVAL);
      goto error;
    }
    slice_offsets = av_mallocz(slice_mode_data * sizeof(*slice_offsets));

    if (!slice_offsets)
        return AVERROR(ENOMEM);

    lock_params.version = NV_ENC_LOCK_BITSTREAM_VER;

    lock_params.doNotWait = 0;
    lock_params.outputBitstream = tmpoutsurf->output_surface;
    lock_params.sliceOffsets = slice_offsets;

    nv_status = p_nvenc->nvEncLockBitstream(ctx->nvencoder, &lock_params);
    if (nv_status != NV_ENC_SUCCESS) {
        av_log(avctx, AV_LOG_ERROR, "Failed locking bitstream buffer\n");
        res = AVERROR_EXTERNAL;
        goto error;
    }

    if (res = ff_alloc_packet2(avctx, pkt, lock_params.bitstreamSizeInBytes,0)) {
        p_nvenc->nvEncUnlockBitstream(ctx->nvencoder, tmpoutsurf->output_surface);
        goto error;
    }

    memcpy(pkt->data, lock_params.bitstreamBufferPtr, lock_params.bitstreamSizeInBytes);

    nv_status = p_nvenc->nvEncUnlockBitstream(ctx->nvencoder, tmpoutsurf->output_surface);
    if (nv_status != NV_ENC_SUCCESS)
        av_log(avctx, AV_LOG_ERROR, "Failed unlocking bitstream buffer, expect the gates of mordor to open\n");

    switch (lock_params.pictureType) {
    case NV_ENC_PIC_TYPE_IDR:
        pkt->flags |= AV_PKT_FLAG_KEY;
#if FF_API_CODED_FRAME
FF_DISABLE_DEPRECATION_WARNINGS
    case NV_ENC_PIC_TYPE_I:
        avctx->coded_frame->pict_type = AV_PICTURE_TYPE_I;
        break;
    case NV_ENC_PIC_TYPE_P:
        avctx->coded_frame->pict_type = AV_PICTURE_TYPE_P;
        break;
    case NV_ENC_PIC_TYPE_B:
        avctx->coded_frame->pict_type = AV_PICTURE_TYPE_B;
        break;
    case NV_ENC_PIC_TYPE_BI:
        avctx->coded_frame->pict_type = AV_PICTURE_TYPE_BI;
        break;
    default:
        av_log(avctx, AV_LOG_ERROR, "Unknown picture type encountered, expect the output to be broken.\n");
        av_log(avctx, AV_LOG_ERROR, "Please report this error and include as much information on how to reproduce it as possible.\n");
        res = AVERROR_EXTERNAL;
        goto error;
FF_ENABLE_DEPRECATION_WARNINGS
#endif
    }

    pkt->pts = lock_params.outputTimeStamp;
    pkt->dts = timestamp_queue_dequeue(&ctx->timestamp_list);

    /* when there're b frame(s), set dts offset */
    if (ctx->encode_config.frameIntervalP >= 2)
        pkt->dts -= 1;

    if (pkt->dts > pkt->pts)
        pkt->dts = pkt->pts;

    if (ctx->last_dts != AV_NOPTS_VALUE && pkt->dts <= ctx->last_dts)
        pkt->dts = ctx->last_dts + 1;

    ctx->last_dts = pkt->dts;

    av_free(slice_offsets);

    return 0;

error:

    av_free(slice_offsets);
    timestamp_queue_dequeue(&ctx->timestamp_list);

    return res;
}

static int nvenc_encode_frame(AVCodecContext *avctx, AVPacket *pkt,
    const AVFrame *frame, int *got_packet)
{
    NVENCSTATUS nv_status;
    NvencOutputSurface *tmpoutsurf;
    int res, i = 0;

    NvencContext *ctx = avctx->priv_data;
    NvencDynLoadFunctions *dl_fn = &ctx->nvenc_dload_funcs;
    NV_ENCODE_API_FUNCTION_LIST *p_nvenc = &dl_fn->nvenc_funcs;

    NV_ENC_PIC_PARAMS pic_params = { 0 };
    pic_params.version = NV_ENC_PIC_PARAMS_VER;

    if (frame) {
        NV_ENC_LOCK_INPUT_BUFFER lockBufferParams = { 0 };
        NvencInputSurface *inSurf = NULL;

        for (i = 0; i < ctx->max_surface_count; ++i) {
            if (!ctx->input_surfaces[i].lockCount) {
                inSurf = &ctx->input_surfaces[i];
                break;
            }
        }

        av_assert0(inSurf);

        inSurf->lockCount = 1;

        lockBufferParams.version = NV_ENC_LOCK_INPUT_BUFFER_VER;
        lockBufferParams.inputBuffer = inSurf->input_surface;

        nv_status = p_nvenc->nvEncLockInputBuffer(ctx->nvencoder, &lockBufferParams);
        if (nv_status != NV_ENC_SUCCESS) {
            av_log(avctx, AV_LOG_ERROR, "Failed locking nvenc input buffer\n");
            return 0;
        }

        if (avctx->pix_fmt == AV_PIX_FMT_YUV420P) {
            uint8_t *buf = lockBufferParams.bufferDataPtr;

            av_image_copy_plane(buf, lockBufferParams.pitch,
                frame->data[0], frame->linesize[0],
                avctx->width, avctx->height);

            buf += inSurf->height * lockBufferParams.pitch;

            av_image_copy_plane(buf, lockBufferParams.pitch >> 1,
                frame->data[2], frame->linesize[2],
                avctx->width >> 1, avctx->height >> 1);

            buf += (inSurf->height * lockBufferParams.pitch) >> 2;

            av_image_copy_plane(buf, lockBufferParams.pitch >> 1,
                frame->data[1], frame->linesize[1],
                avctx->width >> 1, avctx->height >> 1);
        } else if (avctx->pix_fmt == AV_PIX_FMT_NV12) {
            uint8_t *buf = lockBufferParams.bufferDataPtr;

            av_image_copy_plane(buf, lockBufferParams.pitch,
                frame->data[0], frame->linesize[0],
                avctx->width, avctx->height);

            buf += inSurf->height * lockBufferParams.pitch;

            av_image_copy_plane(buf, lockBufferParams.pitch,
                frame->data[1], frame->linesize[1],
                avctx->width, avctx->height >> 1);
        } else if (avctx->pix_fmt == AV_PIX_FMT_YUV444P) {
            uint8_t *buf = lockBufferParams.bufferDataPtr;

            av_image_copy_plane(buf, lockBufferParams.pitch,
                frame->data[0], frame->linesize[0],
                avctx->width, avctx->height);

            buf += inSurf->height * lockBufferParams.pitch;

            av_image_copy_plane(buf, lockBufferParams.pitch,
                frame->data[1], frame->linesize[1],
                avctx->width, avctx->height);

            buf += inSurf->height * lockBufferParams.pitch;

            av_image_copy_plane(buf, lockBufferParams.pitch,
                frame->data[2], frame->linesize[2],
                avctx->width, avctx->height);
        } else {
            av_log(avctx, AV_LOG_FATAL, "Invalid pixel format!\n");
            return AVERROR(EINVAL);
        }

        nv_status = p_nvenc->nvEncUnlockInputBuffer(ctx->nvencoder, inSurf->input_surface);
        if (nv_status != NV_ENC_SUCCESS) {
            av_log(avctx, AV_LOG_FATAL, "Failed unlocking input buffer!\n");
            return AVERROR_EXTERNAL;
        }

        for (i = 0; i < ctx->max_surface_count; ++i)
            if (!ctx->output_surfaces[i].busy)
                break;

        if (i == ctx->max_surface_count) {
            inSurf->lockCount = 0;
            av_log(avctx, AV_LOG_FATAL, "No free output surface found!\n");
            return AVERROR_EXTERNAL;
        }

        ctx->output_surfaces[i].input_surface = inSurf;

        pic_params.inputBuffer = inSurf->input_surface;
        pic_params.bufferFmt = inSurf->format;
        pic_params.inputWidth = avctx->width;
        pic_params.inputHeight = avctx->height;
        pic_params.outputBitstream = ctx->output_surfaces[i].output_surface;
        pic_params.completionEvent = 0;

        if (avctx->flags & AV_CODEC_FLAG_INTERLACED_DCT) {
            if (frame->top_field_first) {
                pic_params.pictureStruct = NV_ENC_PIC_STRUCT_FIELD_TOP_BOTTOM;
            } else {
                pic_params.pictureStruct = NV_ENC_PIC_STRUCT_FIELD_BOTTOM_TOP;
            }
        } else {
            pic_params.pictureStruct = NV_ENC_PIC_STRUCT_FRAME;
        }

        pic_params.encodePicFlags = 0;
        pic_params.inputTimeStamp = frame->pts;
        pic_params.inputDuration = 0;
        switch (avctx->codec->id) {
        case AV_CODEC_ID_H264:
          pic_params.codecPicParams.h264PicParams.sliceMode = ctx->encode_config.encodeCodecConfig.h264Config.sliceMode;
          pic_params.codecPicParams.h264PicParams.sliceModeData = ctx->encode_config.encodeCodecConfig.h264Config.sliceModeData;
          break;
        case AV_CODEC_ID_H265:
          pic_params.codecPicParams.hevcPicParams.sliceMode = ctx->encode_config.encodeCodecConfig.hevcConfig.sliceMode;
          pic_params.codecPicParams.hevcPicParams.sliceModeData = ctx->encode_config.encodeCodecConfig.hevcConfig.sliceModeData;
          break;
        default:
          av_log(avctx, AV_LOG_ERROR, "Unknown codec name\n");
          return AVERROR(EINVAL);
        }

        res = timestamp_queue_enqueue(&ctx->timestamp_list, frame->pts);

        if (res)
            return res;
    } else {
        pic_params.encodePicFlags = NV_ENC_PIC_FLAG_EOS;
    }

    nv_status = p_nvenc->nvEncEncodePicture(ctx->nvencoder, &pic_params);

    if (frame && nv_status == NV_ENC_ERR_NEED_MORE_INPUT) {
        res = out_surf_queue_enqueue(&ctx->output_surface_queue, &ctx->output_surfaces[i]);

        if (res)
            return res;

        ctx->output_surfaces[i].busy = 1;
    }

    if (nv_status != NV_ENC_SUCCESS && nv_status != NV_ENC_ERR_NEED_MORE_INPUT) {
        av_log(avctx, AV_LOG_ERROR, "EncodePicture failed!\n");
        return AVERROR_EXTERNAL;
    }

    if (nv_status != NV_ENC_ERR_NEED_MORE_INPUT) {
        while (ctx->output_surface_queue.count) {
            tmpoutsurf = out_surf_queue_dequeue(&ctx->output_surface_queue);
            res = out_surf_queue_enqueue(&ctx->output_surface_ready_queue, tmpoutsurf);

            if (res)
                return res;
        }

        if (frame) {
            res = out_surf_queue_enqueue(&ctx->output_surface_ready_queue, &ctx->output_surfaces[i]);

            if (res)
                return res;

            ctx->output_surfaces[i].busy = 1;
        }
    }

    if (ctx->output_surface_ready_queue.count && (!frame || ctx->output_surface_ready_queue.count + ctx->output_surface_queue.count >= ctx->buffer_delay)) {
        tmpoutsurf = out_surf_queue_dequeue(&ctx->output_surface_ready_queue);

        res = process_output_surface(avctx, pkt, tmpoutsurf);

        if (res)
            return res;

        tmpoutsurf->busy = 0;
        av_assert0(tmpoutsurf->input_surface->lockCount);
        tmpoutsurf->input_surface->lockCount--;

        *got_packet = 1;
    } else {
        *got_packet = 0;
    }

    return 0;
}

static const enum AVPixelFormat pix_fmts_nvenc[] = {
    AV_PIX_FMT_YUV420P,
    AV_PIX_FMT_NV12,
    AV_PIX_FMT_YUV444P,
    AV_PIX_FMT_NONE
};

#define OFFSET(x) offsetof(NvencContext, x)
#define VE AV_OPT_FLAG_VIDEO_PARAM | AV_OPT_FLAG_ENCODING_PARAM
static const AVOption options[] = {
    { "preset", "Set the encoding preset (one of slow = hq 2pass, medium = hq, fast = hp, hq, hp, bd, ll, llhq, llhp, default)", OFFSET(preset), AV_OPT_TYPE_STRING, { .str = "medium" }, 0, 0, VE },
    { "profile", "Set the encoding profile (high, main, baseline or high444p)", OFFSET(profile), AV_OPT_TYPE_STRING, { .str = "main" }, 0, 0, VE },
    { "level", "Set the encoding level restriction (auto, 1.0, 1.0b, 1.1, 1.2, ..., 4.2, 5.0, 5.1)", OFFSET(level), AV_OPT_TYPE_STRING, { .str = "auto" }, 0, 0, VE },
    { "tier", "Set the encoding tier (main or high)", OFFSET(tier), AV_OPT_TYPE_STRING, { .str = "main" }, 0, 0, VE },
    { "cbr", "Use cbr encoding mode", OFFSET(cbr), AV_OPT_TYPE_BOOL, { .i64 = 0 }, 0, 1, VE },
    { "2pass", "Use 2pass encoding mode", OFFSET(twopass), AV_OPT_TYPE_BOOL, { .i64 = -1 }, -1, 1, VE },
    { "gpu", "Selects which NVENC capable GPU to use. First GPU is 0, second is 1, and so on.", OFFSET(gpu), AV_OPT_TYPE_INT, { .i64 = 0 }, 0, INT_MAX, VE },
    { "delay", "Delays frame output by the given amount of frames.", OFFSET(buffer_delay), AV_OPT_TYPE_INT, { .i64 = INT_MAX }, 0, INT_MAX, VE },
    { NULL }
};

static const AVCodecDefault nvenc_defaults[] = {
    { "b", "2M" },
    { "qmin", "-1" },
    { "qmax", "-1" },
    { "qdiff", "-1" },
    { "qblur", "-1" },
    { "qcomp", "-1" },
    { "g", "250" },
    { "bf", "0" },
    { NULL },
};

#if CONFIG_NVENC_ENCODER
static const AVClass nvenc_class = {
    .class_name = "nvenc",
    .item_name = av_default_item_name,
    .option = options,
    .version = LIBAVUTIL_VERSION_INT,
};

AVCodec ff_nvenc_encoder = {
    .name = "nvenc",
    .long_name = NULL_IF_CONFIG_SMALL("NVIDIA NVENC h264 encoder"),
    .type = AVMEDIA_TYPE_VIDEO,
    .id = AV_CODEC_ID_H264,
    .priv_data_size = sizeof(NvencContext),
    .init = nvenc_encode_init,
    .encode2 = nvenc_encode_frame,
    .close = nvenc_encode_close,
    .capabilities = AV_CODEC_CAP_DELAY,
    .priv_class = &nvenc_class,
    .defaults = nvenc_defaults,
    .pix_fmts = pix_fmts_nvenc,
};
#endif

/* Add an alias for nvenc_h264 */
#if CONFIG_NVENC_H264_ENCODER
static const AVClass nvenc_h264_class = {
    .class_name = "nvenc_h264",
    .item_name = av_default_item_name,
    .option = options,
    .version = LIBAVUTIL_VERSION_INT,
};

AVCodec ff_nvenc_h264_encoder = {
    .name = "nvenc_h264",
    .long_name = NULL_IF_CONFIG_SMALL("NVIDIA NVENC h264 encoder"),
    .type = AVMEDIA_TYPE_VIDEO,
    .id = AV_CODEC_ID_H264,
    .priv_data_size = sizeof(NvencContext),
    .init = nvenc_encode_init,
    .encode2 = nvenc_encode_frame,
    .close = nvenc_encode_close,
    .capabilities = AV_CODEC_CAP_DELAY,
    .priv_class = &nvenc_h264_class,
    .defaults = nvenc_defaults,
    .pix_fmts = pix_fmts_nvenc,
};
#endif

#if CONFIG_NVENC_HEVC_ENCODER
static const AVClass nvenc_hevc_class = {
    .class_name = "nvenc_hevc",
    .item_name = av_default_item_name,
    .option = options,
    .version = LIBAVUTIL_VERSION_INT,
};

AVCodec ff_nvenc_hevc_encoder = {
    .name = "nvenc_hevc",
    .long_name = NULL_IF_CONFIG_SMALL("NVIDIA NVENC hevc encoder"),
    .type = AVMEDIA_TYPE_VIDEO,
    .id = AV_CODEC_ID_H265,
    .priv_data_size = sizeof(NvencContext),
    .init = nvenc_encode_init,
    .encode2 = nvenc_encode_frame,
    .close = nvenc_encode_close,
    .capabilities = AV_CODEC_CAP_DELAY,
    .priv_class = &nvenc_hevc_class,
    .defaults = nvenc_defaults,
    .pix_fmts = pix_fmts_nvenc,
};
#endif<|MERGE_RESOLUTION|>--- conflicted
+++ resolved
@@ -494,7 +494,6 @@
         goto error;
     }
 
-<<<<<<< HEAD
     dl_fn->nvenc_funcs.version = NV_ENCODE_API_FUNCTION_LIST_VER;
 
     nvstatus = nvEncodeAPICreateInstance(&dl_fn->nvenc_funcs);
@@ -502,33 +501,6 @@
     if (nvstatus != NV_ENC_SUCCESS) {
         av_log(avctx, AV_LOG_FATAL, "Failed to create nvenc instance\n");
         goto error;
-=======
-static int nvenc_setup_encoder(AVCodecContext *avctx)
-{
-    NVENCContext *ctx               = avctx->priv_data;
-    NV_ENCODE_API_FUNCTION_LIST *nv = &ctx->nvel.nvenc_funcs;
-    NV_ENC_PRESET_CONFIG preset_cfg = { 0 };
-    AVCPBProperties *cpb_props;
-    int ret;
-
-    ctx->params.version = NV_ENC_INITIALIZE_PARAMS_VER;
-
-    ctx->params.encodeHeight = avctx->height;
-    ctx->params.encodeWidth  = avctx->width;
-
-    if (avctx->sample_aspect_ratio.num &&
-        avctx->sample_aspect_ratio.den &&
-        (avctx->sample_aspect_ratio.num != 1 ||
-         avctx->sample_aspect_ratio.den != 1)) {
-        av_reduce(&ctx->params.darWidth,
-                  &ctx->params.darHeight,
-                  avctx->width * avctx->sample_aspect_ratio.num,
-                  avctx->height * avctx->sample_aspect_ratio.den,
-                  INT_MAX / 8);
-    } else {
-        ctx->params.darHeight = avctx->height;
-        ctx->params.darWidth  = avctx->width;
->>>>>>> 1520c6ff
     }
 
     av_log(avctx, AV_LOG_VERBOSE, "Nvenc initialized successfully\n");
@@ -578,6 +550,7 @@
     GUID encoder_preset = NV_ENC_PRESET_HQ_GUID;
     GUID codec;
     NVENCSTATUS nv_status = NV_ENC_SUCCESS;
+    AVCPBProperties *cpb_props;
     int surfaceCount = 0;
     int i, num_mbs;
     int isLL = 0;
@@ -617,20 +590,7 @@
         goto error;
     }
 
-<<<<<<< HEAD
     cu_res = dl_fn->cu_ctx_pop_current(&cu_context_curr);
-=======
-    cpb_props = ff_add_cpb_side_data(avctx);
-    if (!cpb_props)
-        return AVERROR(ENOMEM);
-    cpb_props->max_bitrate = avctx->rc_max_rate;
-    cpb_props->min_bitrate = avctx->rc_min_rate;
-    cpb_props->avg_bitrate = avctx->bit_rate;
-    cpb_props->buffer_size = avctx->rc_buffer_size;
-
-    return 0;
-}
->>>>>>> 1520c6ff
 
     if (cu_res != CUDA_SUCCESS) {
         av_log(avctx, AV_LOG_FATAL, "Failed popping CUDA context: 0x%x\n", (int)cu_res);
@@ -1136,6 +1096,13 @@
     if (ctx->encode_config.rcParams.averageBitRate > 0)
         avctx->bit_rate = ctx->encode_config.rcParams.averageBitRate;
 
+    cpb_props = ff_add_cpb_side_data(avctx);
+    if (!cpb_props)
+        return AVERROR(ENOMEM);
+    cpb_props->max_bitrate = ctx->encode_config.rcParams.maxBitRate;
+    cpb_props->avg_bitrate = avctx->bit_rate;
+    cpb_props->buffer_size = ctx->encode_config.rcParams.vbvBufferSize;
+
     return 0;
 
 error:
