/*
 * H.26L/H.264/AVC/JVT/14496-10/... parser
 * Copyright (c) 2003 Michael Niedermayer <michaelni@gmx.at>
 *
 * This file is part of FFmpeg.
 *
 * FFmpeg is free software; you can redistribute it and/or
 * modify it under the terms of the GNU Lesser General Public
 * License as published by the Free Software Foundation; either
 * version 2.1 of the License, or (at your option) any later version.
 *
 * FFmpeg is distributed in the hope that it will be useful,
 * but WITHOUT ANY WARRANTY; without even the implied warranty of
 * MERCHANTABILITY or FITNESS FOR A PARTICULAR PURPOSE.  See the GNU
 * Lesser General Public License for more details.
 *
 * You should have received a copy of the GNU Lesser General Public
 * License along with FFmpeg; if not, write to the Free Software
 * Foundation, Inc., 51 Franklin Street, Fifth Floor, Boston, MA 02110-1301 USA
 */

/**
 * @file
 * H.264 / AVC / MPEG4 part10 parser.
 * @author Michael Niedermayer <michaelni@gmx.at>
 */

#define UNCHECKED_BITSTREAM_READER 1

#include "libavutil/attributes.h"
#include "parser.h"
#include "h264data.h"
#include "golomb.h"
#include "internal.h"


static int h264_find_frame_end(H264Context *h, const uint8_t *buf,
                               int buf_size)
{
    int i, j;
    uint32_t state;
    ParseContext *pc = &h->parse_context;
    int next_avc= h->is_avc ? 0 : buf_size;

//    mb_addr= pc->mb_addr - 1;
    state = pc->state;
    if (state > 13)
        state = 7;

    if (h->is_avc && !h->nal_length_size)
        av_log(h->avctx, AV_LOG_ERROR, "AVC-parser: nal length size invalid\n");

    for (i = 0; i < buf_size; i++) {
        if (i >= next_avc) {
            int nalsize = 0;
            i = next_avc;
            for (j = 0; j < h->nal_length_size; j++)
                nalsize = (nalsize << 8) | buf[i++];
            if (nalsize <= 0 || nalsize > buf_size - i) {
                av_log(h->avctx, AV_LOG_ERROR, "AVC-parser: nal size %d remaining %d\n", nalsize, buf_size - i);
                return buf_size;
            }
            next_avc = i + nalsize;
            state    = 5;
        }

        if (state == 7) {
            i += h->h264dsp.h264_find_start_code_candidate(buf + i, next_avc - i);
            if (i < next_avc)
                state = 2;
        } else if (state <= 2) {
            if (buf[i] == 1)
                state ^= 5;            // 2->7, 1->4, 0->5
            else if (buf[i])
                state = 7;
            else
                state >>= 1;           // 2->1, 1->0, 0->0
        } else if (state <= 5) {
            int nalu_type = buf[i] & 0x1F;
            if (nalu_type == NAL_SEI || nalu_type == NAL_SPS ||
                nalu_type == NAL_PPS || nalu_type == NAL_AUD) {
                if (pc->frame_start_found) {
                    i++;
                    goto found;
                }
<<<<<<< HEAD
            } else if (v == 1 || v == 2 || v == 5) {
                state += 8;
                continue;
            }
            state = 7;
        } else {
            h->parse_history[h->parse_history_count++]= buf[i];
            if (h->parse_history_count>3) {
                unsigned int mb, last_mb= h->parse_last_mb;
                GetBitContext gb;

                init_get_bits(&gb, h->parse_history, 8*h->parse_history_count);
                h->parse_history_count=0;
                mb= get_ue_golomb_long(&gb);
                last_mb= h->parse_last_mb;
                h->parse_last_mb= mb;
=======
            } else if (nalu_type == NAL_SLICE || nalu_type == NAL_DPA ||
                       nalu_type == NAL_IDR_SLICE) {
>>>>>>> dc971acf
                if (pc->frame_start_found) {
                    if (mb <= last_mb)
                        goto found;
                } else
                    pc->frame_start_found = 1;
                state = 7;
            }
        }
    }
    pc->state = state;
    if (h->is_avc)
        return next_avc;
    return END_NOT_FOUND;

found:
    pc->state             = 7;
    pc->frame_start_found = 0;
    if (h->is_avc)
        return next_avc;
    return i - (state & 5) - 3 * (state > 7);
}

static int scan_mmco_reset(AVCodecParserContext *s)
{
    H264Context *h = s->priv_data;

    h->slice_type_nos = s->pict_type & 3;

    if (h->pps.redundant_pic_cnt_present)
        get_ue_golomb(&h->gb); // redundant_pic_count

    if (ff_set_ref_count(h) < 0)
        return AVERROR_INVALIDDATA;

    if (h->slice_type_nos != AV_PICTURE_TYPE_I) {
        int list;
        for (list = 0; list < h->list_count; list++) {
            if (get_bits1(&h->gb)) {
                int index;
                for (index = 0; ; index++) {
                    unsigned int reordering_of_pic_nums_idc = get_ue_golomb_31(&h->gb);

                    if (reordering_of_pic_nums_idc < 3)
                        get_ue_golomb(&h->gb);
                    else if (reordering_of_pic_nums_idc > 3) {
                        av_log(h->avctx, AV_LOG_ERROR,
                               "illegal reordering_of_pic_nums_idc %d\n",
                               reordering_of_pic_nums_idc);
                        return AVERROR_INVALIDDATA;
                    } else
                        break;

                    if (index >= h->ref_count[list]) {
                        av_log(h->avctx, AV_LOG_ERROR,
                               "reference count %d overflow\n", index);
                        return AVERROR_INVALIDDATA;
                    }
                }
            }
        }
    }

    if ((h->pps.weighted_pred && h->slice_type_nos == AV_PICTURE_TYPE_P) ||
        (h->pps.weighted_bipred_idc == 1 && h->slice_type_nos == AV_PICTURE_TYPE_B))
        ff_pred_weight_table(h);

    if (get_bits1(&h->gb)) { // adaptive_ref_pic_marking_mode_flag
        int i;
        for (i = 0; i < MAX_MMCO_COUNT; i++) {
            MMCOOpcode opcode = get_ue_golomb_31(&h->gb);
            if (opcode > (unsigned) MMCO_LONG) {
                av_log(h->avctx, AV_LOG_ERROR,
                       "illegal memory management control operation %d\n",
                       opcode);
                return AVERROR_INVALIDDATA;
            }
            if (opcode == MMCO_END)
               return 0;
            else if (opcode == MMCO_RESET)
                return 1;

            if (opcode == MMCO_SHORT2UNUSED || opcode == MMCO_SHORT2LONG)
                get_ue_golomb(&h->gb);
            if (opcode == MMCO_SHORT2LONG || opcode == MMCO_LONG2UNUSED ||
                opcode == MMCO_LONG || opcode == MMCO_SET_MAX_LONG)
                get_ue_golomb_31(&h->gb);
        }
    }

    return 0;
}

/**
 * Parse NAL units of found picture and decode some basic information.
 *
 * @param s parser context.
 * @param avctx codec context.
 * @param buf buffer with field/frame data.
 * @param buf_size size of the buffer.
 */
static inline int parse_nal_units(AVCodecParserContext *s,
                                  AVCodecContext *avctx,
                                  const uint8_t *buf, int buf_size)
{
    H264Context *h         = s->priv_data;
    const uint8_t *buf_end = buf + buf_size;
    unsigned int pps_id;
    unsigned int slice_type;
    int state = -1, got_reset = 0;
    const uint8_t *ptr;
    int q264 = buf_size >=4 && !memcmp("Q264", buf, 4);
    int field_poc[2];

    /* set some sane default values */
    s->pict_type         = AV_PICTURE_TYPE_I;
    s->key_frame         = 0;
    s->picture_structure = AV_PICTURE_STRUCTURE_UNKNOWN;

    h->avctx = avctx;
    ff_h264_reset_sei(h);
    h->sei_fpa.frame_packing_arrangement_cancel_flag = -1;

    if (!buf_size)
        return 0;

    for (;;) {
        int src_length, dst_length, consumed, nalsize = 0;
        if (h->is_avc) {
            int i;
            if (h->nal_length_size >= buf_end - buf) break;
            nalsize = 0;
            for (i = 0; i < h->nal_length_size; i++)
                nalsize = (nalsize << 8) | *buf++;
            if (nalsize <= 0 || nalsize > buf_end - buf) {
                av_log(h->avctx, AV_LOG_ERROR, "AVC: nal size %d\n", nalsize);
                break;
            }
            src_length = nalsize;
        } else {
        buf = avpriv_find_start_code(buf, buf_end, &state);
        if (buf >= buf_end)
            break;
        --buf;
        src_length = buf_end - buf;
        }
        switch (state & 0x1f) {
        case NAL_SLICE:
        case NAL_IDR_SLICE:
            // Do not walk the whole buffer just to decode slice header
            if ((state & 0x1f) == NAL_IDR_SLICE || ((state >> 5) & 0x3) == 0) {
                /* IDR or disposable slice
                 * No need to decode many bytes because MMCOs shall not be present. */
                if (src_length > 60)
                    src_length = 60;
            } else {
                /* To decode up to MMCOs */
                if (src_length > 1000)
                    src_length = 1000;
            }
            break;
        }
        ptr = ff_h264_decode_nal(h, buf, &dst_length, &consumed, src_length);
        if (ptr == NULL || dst_length < 0)
            break;

        init_get_bits(&h->gb, ptr, 8 * dst_length);
        switch (h->nal_unit_type) {
        case NAL_SPS:
            ff_h264_decode_seq_parameter_set(h);
            break;
        case NAL_PPS:
            ff_h264_decode_picture_parameter_set(h, h->gb.size_in_bits);
            break;
        case NAL_SEI:
            ff_h264_decode_sei(h);
            break;
        case NAL_IDR_SLICE:
            s->key_frame = 1;

            h->prev_frame_num        = 0;
            h->prev_frame_num_offset = 0;
            h->prev_poc_msb          =
            h->prev_poc_lsb          = 0;
        /* fall through */
        case NAL_SLICE:
            get_ue_golomb_long(&h->gb);  // skip first_mb_in_slice
            slice_type   = get_ue_golomb_31(&h->gb);
            s->pict_type = golomb_to_pict_type[slice_type % 5];
            if (h->sei_recovery_frame_cnt >= 0) {
                /* key frame, since recovery_frame_cnt is set */
                s->key_frame = 1;
            }
            pps_id = get_ue_golomb(&h->gb);
            if (pps_id >= MAX_PPS_COUNT) {
                av_log(h->avctx, AV_LOG_ERROR,
                       "pps_id %u out of range\n", pps_id);
                return -1;
            }
            if (!h->pps_buffers[pps_id]) {
                av_log(h->avctx, AV_LOG_ERROR,
                       "non-existing PPS %u referenced\n", pps_id);
                return -1;
            }
            h->pps = *h->pps_buffers[pps_id];
            if (!h->sps_buffers[h->pps.sps_id]) {
                av_log(h->avctx, AV_LOG_ERROR,
                       "non-existing SPS %u referenced\n", h->pps.sps_id);
                return -1;
            }
            h->sps       = *h->sps_buffers[h->pps.sps_id];
            h->frame_num = get_bits(&h->gb, h->sps.log2_max_frame_num);

            if(h->sps.ref_frame_count <= 1 && h->pps.ref_count[0] <= 1 && s->pict_type == AV_PICTURE_TYPE_I)
                s->key_frame = 1;

            avctx->profile = ff_h264_get_profile(&h->sps);
            avctx->level   = h->sps.level_idc;

            if (h->sps.frame_mbs_only_flag) {
                h->picture_structure = PICT_FRAME;
            } else {
                if (get_bits1(&h->gb)) { // field_pic_flag
                    h->picture_structure = PICT_TOP_FIELD + get_bits1(&h->gb); // bottom_field_flag
                } else {
                    h->picture_structure = PICT_FRAME;
                }
            }

            if (h->nal_unit_type == NAL_IDR_SLICE)
                get_ue_golomb(&h->gb); /* idr_pic_id */
            if (h->sps.poc_type == 0) {
                h->poc_lsb = get_bits(&h->gb, h->sps.log2_max_poc_lsb);

                if (h->pps.pic_order_present == 1 &&
                    h->picture_structure == PICT_FRAME)
                    h->delta_poc_bottom = get_se_golomb(&h->gb);
            }

            if (h->sps.poc_type == 1 &&
                !h->sps.delta_pic_order_always_zero_flag) {
                h->delta_poc[0] = get_se_golomb(&h->gb);

                if (h->pps.pic_order_present == 1 &&
                    h->picture_structure == PICT_FRAME)
                    h->delta_poc[1] = get_se_golomb(&h->gb);
            }

            /* Decode POC of this picture.
             * The prev_ values needed for decoding POC of the next picture are not set here. */
            field_poc[0] = field_poc[1] = INT_MAX;
            ff_init_poc(h, field_poc, &s->output_picture_number);

            /* Continue parsing to check if MMCO_RESET is present.
             * FIXME: MMCO_RESET could appear in non-first slice.
             *        Maybe, we should parse all undisposable non-IDR slice of this
             *        picture until encountering MMCO_RESET in a slice of it. */
            if (h->nal_ref_idc && h->nal_unit_type != NAL_IDR_SLICE) {
                got_reset = scan_mmco_reset(s);
                if (got_reset < 0)
                    return got_reset;
            }

            /* Set up the prev_ values for decoding POC of the next picture. */
            h->prev_frame_num        = got_reset ? 0 : h->frame_num;
            h->prev_frame_num_offset = got_reset ? 0 : h->frame_num_offset;
            if (h->nal_ref_idc != 0) {
                if (!got_reset) {
                    h->prev_poc_msb = h->poc_msb;
                    h->prev_poc_lsb = h->poc_lsb;
                } else {
                    h->prev_poc_msb = 0;
                    h->prev_poc_lsb =
                        h->picture_structure == PICT_BOTTOM_FIELD ? 0 : field_poc[0];
                }
            }

            if (h->sps.pic_struct_present_flag) {
                switch (h->sei_pic_struct) {
                case SEI_PIC_STRUCT_TOP_FIELD:
                case SEI_PIC_STRUCT_BOTTOM_FIELD:
                    s->repeat_pict = 0;
                    break;
                case SEI_PIC_STRUCT_FRAME:
                case SEI_PIC_STRUCT_TOP_BOTTOM:
                case SEI_PIC_STRUCT_BOTTOM_TOP:
                    s->repeat_pict = 1;
                    break;
                case SEI_PIC_STRUCT_TOP_BOTTOM_TOP:
                case SEI_PIC_STRUCT_BOTTOM_TOP_BOTTOM:
                    s->repeat_pict = 2;
                    break;
                case SEI_PIC_STRUCT_FRAME_DOUBLING:
                    s->repeat_pict = 3;
                    break;
                case SEI_PIC_STRUCT_FRAME_TRIPLING:
                    s->repeat_pict = 5;
                    break;
                default:
                    s->repeat_pict = h->picture_structure == PICT_FRAME ? 1 : 0;
                    break;
                }
            } else {
                s->repeat_pict = h->picture_structure == PICT_FRAME ? 1 : 0;
            }

            if (h->picture_structure == PICT_FRAME) {
                s->picture_structure = AV_PICTURE_STRUCTURE_FRAME;
                if (h->sps.pic_struct_present_flag) {
                    switch (h->sei_pic_struct) {
                    case SEI_PIC_STRUCT_TOP_BOTTOM:
                    case SEI_PIC_STRUCT_TOP_BOTTOM_TOP:
                        s->field_order = AV_FIELD_TT;
                        break;
                    case SEI_PIC_STRUCT_BOTTOM_TOP:
                    case SEI_PIC_STRUCT_BOTTOM_TOP_BOTTOM:
                        s->field_order = AV_FIELD_BB;
                        break;
                    default:
                        s->field_order = AV_FIELD_PROGRESSIVE;
                        break;
                    }
                } else {
                    if (field_poc[0] < field_poc[1])
                        s->field_order = AV_FIELD_TT;
                    else if (field_poc[0] > field_poc[1])
                        s->field_order = AV_FIELD_BB;
                    else
                        s->field_order = AV_FIELD_PROGRESSIVE;
                }
            } else {
                if (h->picture_structure == PICT_TOP_FIELD)
                    s->picture_structure = AV_PICTURE_STRUCTURE_TOP_FIELD;
                else
                    s->picture_structure = AV_PICTURE_STRUCTURE_BOTTOM_FIELD;
                s->field_order = AV_FIELD_UNKNOWN;
            }

            return 0; /* no need to evaluate the rest */
        }
        buf += h->is_avc ? nalsize : consumed;
    }
    if (q264)
        return 0;
    /* didn't find a picture! */
    av_log(h->avctx, AV_LOG_ERROR, "missing picture in access unit with size %d\n", buf_size);
    return -1;
}

static int h264_parse(AVCodecParserContext *s,
                      AVCodecContext *avctx,
                      const uint8_t **poutbuf, int *poutbuf_size,
                      const uint8_t *buf, int buf_size)
{
    H264Context *h   = s->priv_data;
    ParseContext *pc = &h->parse_context;
    int next;

    if (!h->got_first) {
        h->got_first = 1;
        if (avctx->extradata_size) {
            h->avctx = avctx;
            // must be done like in decoder, otherwise opening the parser,
            // letting it create extradata and then closing and opening again
            // will cause has_b_frames to be always set.
            // Note that estimate_timings_from_pts does exactly this.
            if (!avctx->has_b_frames)
                h->low_delay = 1;
            ff_h264_decode_extradata(h, avctx->extradata, avctx->extradata_size);
        }
    }

    if (s->flags & PARSER_FLAG_COMPLETE_FRAMES) {
        next = buf_size;
    } else {
        next = h264_find_frame_end(h, buf, buf_size);

        if (ff_combine_frame(pc, next, &buf, &buf_size) < 0) {
            *poutbuf      = NULL;
            *poutbuf_size = 0;
            return buf_size;
        }

        if (next < 0 && next != END_NOT_FOUND) {
            av_assert1(pc->last_index + next >= 0);
            h264_find_frame_end(h, &pc->buffer[pc->last_index + next], -next); // update state
        }
    }

    parse_nal_units(s, avctx, buf, buf_size);

    if (h->sei_cpb_removal_delay >= 0) {
        s->dts_sync_point    = h->sei_buffering_period_present;
        s->dts_ref_dts_delta = h->sei_cpb_removal_delay;
        s->pts_dts_delta     = h->sei_dpb_output_delay;
    } else {
        s->dts_sync_point    = INT_MIN;
        s->dts_ref_dts_delta = INT_MIN;
        s->pts_dts_delta     = INT_MIN;
    }

    if (s->flags & PARSER_FLAG_ONCE) {
        s->flags &= PARSER_FLAG_COMPLETE_FRAMES;
    }

    *poutbuf      = buf;
    *poutbuf_size = buf_size;
    return next;
}

static int h264_split(AVCodecContext *avctx,
                      const uint8_t *buf, int buf_size)
{
    int i;
    uint32_t state = -1;
    int has_sps    = 0;

    for (i = 0; i <= buf_size; i++) {
        if ((state & 0xFFFFFF1F) == 0x107)
            has_sps = 1;
        /*  if ((state&0xFFFFFF1F) == 0x101 ||
         *     (state&0xFFFFFF1F) == 0x102 ||
         *     (state&0xFFFFFF1F) == 0x105) {
         *  }
         */
        if ((state & 0xFFFFFF00) == 0x100 && (state & 0xFFFFFF1F) != 0x107 &&
            (state & 0xFFFFFF1F) != 0x108 && (state & 0xFFFFFF1F) != 0x109) {
            if (has_sps) {
                while (i > 4 && buf[i - 5] == 0)
                    i--;
                return i - 4;
            }
        }
        if (i < buf_size)
            state = (state << 8) | buf[i];
    }
    return 0;
}

static void close(AVCodecParserContext *s)
{
    H264Context *h   = s->priv_data;
    ParseContext *pc = &h->parse_context;

    av_free(pc->buffer);
    ff_h264_free_context(h);
}

static av_cold int init(AVCodecParserContext *s)
{
    H264Context *h = s->priv_data;
    h->thread_context[0]   = h;
    h->slice_context_count = 1;
    ff_h264dsp_init(&h->h264dsp, 8, 1);
    return 0;
}

AVCodecParser ff_h264_parser = {
    .codec_ids      = { AV_CODEC_ID_H264 },
    .priv_data_size = sizeof(H264Context),
    .parser_init    = init,
    .parser_parse   = h264_parse,
    .parser_close   = close,
    .split          = h264_split,
};<|MERGE_RESOLUTION|>--- conflicted
+++ resolved
@@ -83,8 +83,8 @@
                     i++;
                     goto found;
                 }
-<<<<<<< HEAD
-            } else if (v == 1 || v == 2 || v == 5) {
+            } else if (nalu_type == NAL_SLICE || nalu_type == NAL_DPA ||
+                       nalu_type == NAL_IDR_SLICE) {
                 state += 8;
                 continue;
             }
@@ -100,10 +100,6 @@
                 mb= get_ue_golomb_long(&gb);
                 last_mb= h->parse_last_mb;
                 h->parse_last_mb= mb;
-=======
-            } else if (nalu_type == NAL_SLICE || nalu_type == NAL_DPA ||
-                       nalu_type == NAL_IDR_SLICE) {
->>>>>>> dc971acf
                 if (pc->frame_start_found) {
                     if (mb <= last_mb)
                         goto found;
