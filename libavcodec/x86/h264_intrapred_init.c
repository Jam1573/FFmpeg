--- conflicted
+++ resolved
@@ -367,11 +367,7 @@
             h->pred8x8l[VERT_RIGHT_PRED     ] = ff_pred8x8l_vertical_right_10_ssse3;
             h->pred8x8l[HOR_UP_PRED         ] = ff_pred8x8l_horizontal_up_10_ssse3;
         }
-<<<<<<< HEAD
-        if (HAVE_AVX_EXTERNAL && mm_flags & AV_CPU_FLAG_AVX) {
-=======
         if (EXTERNAL_AVX(mm_flags)) {
->>>>>>> 75c37c5a
             h->pred4x4[DIAG_DOWN_LEFT_PRED ] = ff_pred4x4_down_left_10_avx;
             h->pred4x4[DIAG_DOWN_RIGHT_PRED] = ff_pred4x4_down_right_10_avx;
             h->pred4x4[VERT_LEFT_PRED      ] = ff_pred4x4_vertical_left_10_avx;
