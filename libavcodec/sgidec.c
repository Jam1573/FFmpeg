--- conflicted
+++ resolved
@@ -122,12 +122,8 @@
  * @param s the current image state
  * @return 0 if read success, else return error code.
  */
-<<<<<<< HEAD
-static int read_uncompressed_sgi(unsigned char* out_buf, SgiState *s)
-=======
-static int read_uncompressed_sgi(unsigned char *out_buf, uint8_t *out_end,
+static int read_uncompressed_sgi(unsigned char *out_buf,
                                  SgiState *s)
->>>>>>> a7dbfcf6
 {
     int x, y, z;
     unsigned int offset = s->height * s->width * s->bytes_per_channel;
