/*
 * LucasArts VIMA decoder
 * Copyright (c) 2012 Paul B Mahol
 *
 * This file is part of FFmpeg.
 *
 * FFmpeg is free software; you can redistribute it and/or
 * modify it under the terms of the GNU Lesser General Public
 * License as published by the Free Software Foundation; either
 * version 2.1 of the License, or (at your option) any later version.
 *
 * FFmpeg is distributed in the hope that it will be useful,
 * but WITHOUT ANY WARRANTY; without even the implied warranty of
 * MERCHANTABILITY or FITNESS FOR A PARTICULAR PURPOSE.  See the GNU
 * Lesser General Public License for more details.
 *
 * You should have received a copy of the GNU Lesser General Public
 * License along with FFmpeg; if not, write to the Free Software
 * Foundation, Inc., 51 Franklin Street, Fifth Floor, Boston, MA 02110-1301 USA
 */

/**
 * @file
 * LucasArts VIMA audio decoder
 * @author Paul B Mahol
 */

#include "libavutil/channel_layout.h"

#include "adpcm_data.h"
#include "avcodec.h"
#include "get_bits.h"
#include "internal.h"

static int predict_table_init = 0;
static uint16_t predict_table[5786 * 2];

static const uint8_t size_table[] = {
    4, 4, 4, 4, 4, 4, 4, 4, 4, 4, 4, 4, 4, 4, 4,
    4, 4, 4, 4, 4, 4, 4, 4, 4, 4, 4, 4, 4, 4, 4,
    4, 4, 4, 4, 4, 4, 4, 4, 4, 4, 4, 4, 4, 4, 4,
    5, 5, 5, 5, 5, 5, 5, 5, 5, 5, 5, 5, 5, 5,
    6, 6, 6, 6, 6, 6, 6, 6, 6, 6, 6, 6, 6, 6, 6,
    7, 7, 7, 7, 7, 7, 7, 7, 7, 7, 7, 7, 7, 7, 7
};

static const int8_t index_table1[] = {
    -1, 4, -1, 4
};

static const int8_t index_table2[] = {
    -1, -1, 2, 6, -1, -1, 2, 6
};

static const int8_t index_table3[] = {
    -1, -1, -1, -1, 1, 2, 4, 6, -1, -1, -1, -1, 1, 2, 4, 6
};

static const int8_t index_table4[] = {
    -1, -1, -1, -1, -1, -1, -1, -1, 1,  1,  1,  2,  2,  4,  5,  6,
    -1, -1, -1, -1, -1, -1, -1, -1, 1,  1,  1,  2,  2,  4,  5,  6
};

static const int8_t index_table5[] = {
    -1, -1, -1, -1, -1, -1, -1, -1, -1, -1, -1, -1, -1, -1, -1, -1,
     1,  1,  1,  1,  1,  2,  2,  2,  2,  4,  4,  4,  5,  5,  6,  6,
    -1, -1, -1, -1, -1, -1, -1, -1, -1, -1, -1, -1, -1, -1, -1, -1,
     1,  1,  1,  1,  1,  2,  2,  2,  2,  4,  4,  4,  5,  5,  6,  6
};

static const int8_t index_table6[] = {
    -1, -1, -1, -1, -1, -1, -1, -1, -1, -1, -1, -1, -1, -1, -1, -1,
    -1, -1, -1, -1, -1, -1, -1, -1, -1, -1, -1, -1, -1, -1, -1, -1,
     1,  1,  1,  1,  1,  1,  1,  1,  1,  1,  2,  2,  2,  2,  2,  2,
     2,  2,  4,  4,  4,  4,  4,  4,  5,  5,  5,  5,  6,  6,  6,  6,
    -1, -1, -1, -1, -1, -1, -1, -1, -1, -1, -1, -1, -1, -1, -1, -1,
    -1, -1, -1, -1, -1, -1, -1, -1, -1, -1, -1, -1, -1, -1, -1, -1,
     1,  1,  1,  1,  1,  1,  1,  1,  1,  1,  2,  2,  2,  2,  2,  2,
     2,  2,  4,  4,  4,  4,  4,  4,  5,  5,  5,  5,  6,  6,  6,  6
};

static const int8_t *const step_index_tables[] = {
    index_table1, index_table2, index_table3,
    index_table4, index_table5, index_table6
};

static av_cold int decode_init(AVCodecContext *avctx)
{
    int start_pos;

    avctx->sample_fmt = AV_SAMPLE_FMT_S16;

    if (predict_table_init)
        return 0;

    for (start_pos = 0; start_pos < 64; start_pos++) {
        unsigned int dest_pos, table_pos;

        for (table_pos = 0, dest_pos = start_pos;
             table_pos < FF_ARRAY_ELEMS(ff_adpcm_step_table);
             table_pos++, dest_pos += 64) {
            int put = 0, count, table_value;

            table_value = ff_adpcm_step_table[table_pos];
            for (count = 32; count != 0; count >>= 1) {
                if (start_pos & count)
                    put += table_value;
                table_value >>= 1;
            }
            predict_table[dest_pos] = put;
        }
    }
    predict_table_init = 1;

    return 0;
}

static int decode_frame(AVCodecContext *avctx, void *data,
                        int *got_frame_ptr, AVPacket *pkt)
{
    GetBitContext gb;
    AVFrame *frame = data;
    int16_t pcm_data[2];
    uint32_t samples;
    int8_t channel_hint[2];
    int ret, chan;
    int channels = 1;

    if (pkt->size < 13)
        return AVERROR_INVALIDDATA;

    if ((ret = init_get_bits8(&gb, pkt->data, pkt->size)) < 0)
        return ret;

    samples = get_bits_long(&gb, 32);
    if (samples == 0xffffffff) {
        skip_bits_long(&gb, 32);
        samples = get_bits_long(&gb, 32);
    }

    if (samples > pkt->size * 2)
        return AVERROR_INVALIDDATA;

    channel_hint[0] = get_sbits(&gb, 8);
    if (channel_hint[0] & 0x80) {
        channel_hint[0] = ~channel_hint[0];
        channels = 2;
    }
    avctx->channels = channels;
    avctx->channel_layout = (channels == 2) ? AV_CH_LAYOUT_STEREO
                                            : AV_CH_LAYOUT_MONO;
    pcm_data[0] = get_sbits(&gb, 16);
    if (channels > 1) {
        channel_hint[1] = get_sbits(&gb, 8);
        pcm_data[1]     = get_sbits(&gb, 16);
    }

    frame->nb_samples = samples;
    if ((ret = ff_get_buffer(avctx, frame, 0)) < 0)
        return ret;

    for (chan = 0; chan < channels; chan++) {
        uint16_t *dest = (uint16_t *)frame->data[0] + chan;
        int step_index = channel_hint[chan];
        int output = pcm_data[chan];
        int sample;

        for (sample = 0; sample < samples; sample++) {
            int lookup_size, lookup, highbit, lowbits;

            step_index  = av_clip(step_index, 0, 88);
            lookup_size = size_table[step_index];
            lookup      = get_bits(&gb, lookup_size);
            highbit     = 1 << (lookup_size - 1);
            lowbits     = highbit - 1;

            if (lookup & highbit)
                lookup ^= highbit;
            else
                highbit = 0;

            if (lookup == lowbits) {
                output = get_sbits(&gb, 16);
            } else {
                int predict_index, diff;

                predict_index = (lookup << (7 - lookup_size)) | (step_index << 6);
                predict_index = av_clip(predict_index, 0, 5785);
                diff          = predict_table[predict_index];
                if (lookup)
                    diff += ff_adpcm_step_table[step_index] >> (lookup_size - 1);
                if (highbit)
                    diff = -diff;

                output = av_clip_int16(output + diff);
            }

            *dest = output;
            dest += channels;

            step_index += step_index_tables[lookup_size - 2][lookup];
        }
    }

    *got_frame_ptr = 1;

    return pkt->size;
}

AVCodec ff_adpcm_vima_decoder = {
    .name         = "adpcm_vima",
    .long_name    = NULL_IF_CONFIG_SMALL("LucasArts VIMA audio"),
    .type         = AVMEDIA_TYPE_AUDIO,
    .id           = AV_CODEC_ID_ADPCM_VIMA,
    .init         = decode_init,
    .decode       = decode_frame,
<<<<<<< HEAD
    .capabilities = CODEC_CAP_DR1,
};

#if FF_API_VIMA_DECODER
AVCodec ff_vima_decoder = {
    .name         = "vima",
    .long_name    = NULL_IF_CONFIG_SMALL("LucasArts VIMA audio"),
    .type         = AVMEDIA_TYPE_AUDIO,
    .id           = AV_CODEC_ID_ADPCM_VIMA,
    .init         = decode_init,
    .decode       = decode_frame,
    .capabilities = CODEC_CAP_DR1,
};
#endif
=======
    .capabilities = AV_CODEC_CAP_DR1,
};
>>>>>>> def97856
<|MERGE_RESOLUTION|>--- conflicted
+++ resolved
@@ -214,8 +214,7 @@
     .id           = AV_CODEC_ID_ADPCM_VIMA,
     .init         = decode_init,
     .decode       = decode_frame,
-<<<<<<< HEAD
-    .capabilities = CODEC_CAP_DR1,
+    .capabilities = AV_CODEC_CAP_DR1,
 };
 
 #if FF_API_VIMA_DECODER
@@ -226,10 +225,6 @@
     .id           = AV_CODEC_ID_ADPCM_VIMA,
     .init         = decode_init,
     .decode       = decode_frame,
-    .capabilities = CODEC_CAP_DR1,
-};
-#endif
-=======
     .capabilities = AV_CODEC_CAP_DR1,
 };
->>>>>>> def97856
+#endif