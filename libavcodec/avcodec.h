--- conflicted
+++ resolved
@@ -821,15 +821,13 @@
  */
 #define CODEC_CAP_AUTO_THREADS     0x8000
 /**
-<<<<<<< HEAD
+ * Audio encoder supports receiving a different number of samples in each call.
+ */
+#define CODEC_CAP_VARIABLE_FRAME_SIZE 0x10000
+/**
  * Codec is lossless.
  */
 #define CODEC_CAP_LOSSLESS         0x80000000
-=======
- * Audio encoder supports receiving a different number of samples in each call.
- */
-#define CODEC_CAP_VARIABLE_FRAME_SIZE 0x10000
->>>>>>> 9e12002f
 
 //The following defines may change, don't expect compatibility if you use them.
 #define MB_TYPE_INTRA4x4   0x0001
