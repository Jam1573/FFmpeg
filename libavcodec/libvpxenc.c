/*
 * Copyright (c) 2010, Google, Inc.
 *
 * This file is part of FFmpeg.
 *
 * FFmpeg is free software; you can redistribute it and/or
 * modify it under the terms of the GNU Lesser General Public
 * License as published by the Free Software Foundation; either
 * version 2.1 of the License, or (at your option) any later version.
 *
 * FFmpeg is distributed in the hope that it will be useful,
 * but WITHOUT ANY WARRANTY; without even the implied warranty of
 * MERCHANTABILITY or FITNESS FOR A PARTICULAR PURPOSE.  See the GNU
 * Lesser General Public License for more details.
 *
 * You should have received a copy of the GNU Lesser General Public
 * License along with FFmpeg; if not, write to the Free Software
 * Foundation, Inc., 51 Franklin Street, Fifth Floor, Boston, MA 02110-1301 USA
 */

/**
 * @file
 * VP8 encoder support via libvpx
 */

#define VPX_DISABLE_CTRL_TYPECHECKS 1
#define VPX_CODEC_DISABLE_COMPAT    1
#include <vpx/vpx_encoder.h>
#include <vpx/vp8cx.h>

#include "avcodec.h"
#include "internal.h"
#include "libavutil/avassert.h"
#include "libvpx.h"
#include "libavutil/base64.h"
#include "libavutil/common.h"
#include "libavutil/intreadwrite.h"
#include "libavutil/mathematics.h"
#include "libavutil/opt.h"

/**
 * Portion of struct vpx_codec_cx_pkt from vpx_encoder.h.
 * One encoded frame returned from the library.
 */
struct FrameListData {
    void *buf;                       /**< compressed data buffer */
    size_t sz;                       /**< length of compressed data */
    void *buf_alpha;
    size_t sz_alpha;
    int64_t pts;                     /**< time stamp to show frame
                                          (in timebase units) */
    unsigned long duration;          /**< duration to show frame
                                          (in timebase units) */
    uint32_t flags;                  /**< flags for this frame */
    uint64_t sse[4];
    int have_sse;                    /**< true if we have pending sse[] */
    uint64_t frame_number;
    struct FrameListData *next;
};

typedef struct VP8EncoderContext {
    AVClass *class;
    struct vpx_codec_ctx encoder;
    struct vpx_image rawimg;
    struct vpx_codec_ctx encoder_alpha;
    struct vpx_image rawimg_alpha;
    uint8_t is_alpha;
    struct vpx_fixed_buf twopass_stats;
    int deadline; //i.e., RT/GOOD/BEST
    uint64_t sse[4];
    int have_sse; /**< true if we have pending sse[] */
    uint64_t frame_number;
    struct FrameListData *coded_frame_list;

    int cpu_used;
    /**
     * VP8 specific flags, see VP8F_* below.
     */
    int flags;
#define VP8F_ERROR_RESILIENT 0x00000001 ///< Enable measures appropriate for streaming over lossy links
#define VP8F_AUTO_ALT_REF    0x00000002 ///< Enable automatic alternate reference frame generation

    int auto_alt_ref;

    int arnr_max_frames;
    int arnr_strength;
    int arnr_type;

    int lag_in_frames;
    int error_resilient;
    int crf;
    int static_thresh;
    int max_intra_rate;
    int rc_undershoot_pct;
    int rc_overshoot_pct;

    // VP9-only
    int lossless;
    int tile_columns;
    int tile_rows;
    int frame_parallel;
    int aq_mode;
} VP8Context;

/** String mappings for enum vp8e_enc_control_id */
static const char *const ctlidstr[] = {
    [VP8E_UPD_ENTROPY]           = "VP8E_UPD_ENTROPY",
    [VP8E_UPD_REFERENCE]         = "VP8E_UPD_REFERENCE",
    [VP8E_USE_REFERENCE]         = "VP8E_USE_REFERENCE",
    [VP8E_SET_ROI_MAP]           = "VP8E_SET_ROI_MAP",
    [VP8E_SET_ACTIVEMAP]         = "VP8E_SET_ACTIVEMAP",
    [VP8E_SET_SCALEMODE]         = "VP8E_SET_SCALEMODE",
    [VP8E_SET_CPUUSED]           = "VP8E_SET_CPUUSED",
    [VP8E_SET_ENABLEAUTOALTREF]  = "VP8E_SET_ENABLEAUTOALTREF",
    [VP8E_SET_NOISE_SENSITIVITY] = "VP8E_SET_NOISE_SENSITIVITY",
    [VP8E_SET_SHARPNESS]         = "VP8E_SET_SHARPNESS",
    [VP8E_SET_STATIC_THRESHOLD]  = "VP8E_SET_STATIC_THRESHOLD",
    [VP8E_SET_TOKEN_PARTITIONS]  = "VP8E_SET_TOKEN_PARTITIONS",
    [VP8E_GET_LAST_QUANTIZER]    = "VP8E_GET_LAST_QUANTIZER",
    [VP8E_SET_ARNR_MAXFRAMES]    = "VP8E_SET_ARNR_MAXFRAMES",
    [VP8E_SET_ARNR_STRENGTH]     = "VP8E_SET_ARNR_STRENGTH",
    [VP8E_SET_ARNR_TYPE]         = "VP8E_SET_ARNR_TYPE",
    [VP8E_SET_CQ_LEVEL]          = "VP8E_SET_CQ_LEVEL",
    [VP8E_SET_MAX_INTRA_BITRATE_PCT] = "VP8E_SET_MAX_INTRA_BITRATE_PCT",
#if CONFIG_LIBVPX_VP9_ENCODER
    [VP9E_SET_LOSSLESS]                = "VP9E_SET_LOSSLESS",
    [VP9E_SET_TILE_COLUMNS]            = "VP9E_SET_TILE_COLUMNS",
    [VP9E_SET_TILE_ROWS]               = "VP9E_SET_TILE_ROWS",
    [VP9E_SET_FRAME_PARALLEL_DECODING] = "VP9E_SET_FRAME_PARALLEL_DECODING",
    [VP9E_SET_AQ_MODE]                 = "VP9E_SET_AQ_MODE",
#if VPX_ENCODER_ABI_VERSION > 8
    [VP9E_SET_COLOR_SPACE]             = "VP9E_SET_COLOR_SPACE",
#endif
#endif
};

static av_cold void log_encoder_error(AVCodecContext *avctx, const char *desc)
{
    VP8Context *ctx = avctx->priv_data;
    const char *error  = vpx_codec_error(&ctx->encoder);
    const char *detail = vpx_codec_error_detail(&ctx->encoder);

    av_log(avctx, AV_LOG_ERROR, "%s: %s\n", desc, error);
    if (detail)
        av_log(avctx, AV_LOG_ERROR, "  Additional information: %s\n", detail);
}

static av_cold void dump_enc_cfg(AVCodecContext *avctx,
                                 const struct vpx_codec_enc_cfg *cfg)
{
    int width = -30;
    int level = AV_LOG_DEBUG;

    av_log(avctx, level, "vpx_codec_enc_cfg\n");
    av_log(avctx, level, "generic settings\n"
           "  %*s%u\n  %*s%u\n  %*s%u\n  %*s%u\n  %*s%u\n"
#if CONFIG_LIBVPX_VP9_ENCODER && defined(VPX_IMG_FMT_HIGHBITDEPTH)
           "  %*s%u\n  %*s%u\n"
#endif
           "  %*s{%u/%u}\n  %*s%u\n  %*s%d\n  %*s%u\n",
           width, "g_usage:",           cfg->g_usage,
           width, "g_threads:",         cfg->g_threads,
           width, "g_profile:",         cfg->g_profile,
           width, "g_w:",               cfg->g_w,
           width, "g_h:",               cfg->g_h,
#if CONFIG_LIBVPX_VP9_ENCODER && defined(VPX_IMG_FMT_HIGHBITDEPTH)
           width, "g_bit_depth:",       cfg->g_bit_depth,
           width, "g_input_bit_depth:", cfg->g_input_bit_depth,
#endif
           width, "g_timebase:",        cfg->g_timebase.num, cfg->g_timebase.den,
           width, "g_error_resilient:", cfg->g_error_resilient,
           width, "g_pass:",            cfg->g_pass,
           width, "g_lag_in_frames:",   cfg->g_lag_in_frames);
    av_log(avctx, level, "rate control settings\n"
           "  %*s%u\n  %*s%u\n  %*s%u\n  %*s%u\n"
           "  %*s%d\n  %*s%p(%"SIZE_SPECIFIER")\n  %*s%u\n",
           width, "rc_dropframe_thresh:",   cfg->rc_dropframe_thresh,
           width, "rc_resize_allowed:",     cfg->rc_resize_allowed,
           width, "rc_resize_up_thresh:",   cfg->rc_resize_up_thresh,
           width, "rc_resize_down_thresh:", cfg->rc_resize_down_thresh,
           width, "rc_end_usage:",          cfg->rc_end_usage,
           width, "rc_twopass_stats_in:",   cfg->rc_twopass_stats_in.buf, cfg->rc_twopass_stats_in.sz,
           width, "rc_target_bitrate:",     cfg->rc_target_bitrate);
    av_log(avctx, level, "quantizer settings\n"
           "  %*s%u\n  %*s%u\n",
           width, "rc_min_quantizer:", cfg->rc_min_quantizer,
           width, "rc_max_quantizer:", cfg->rc_max_quantizer);
    av_log(avctx, level, "bitrate tolerance\n"
           "  %*s%u\n  %*s%u\n",
           width, "rc_undershoot_pct:", cfg->rc_undershoot_pct,
           width, "rc_overshoot_pct:",  cfg->rc_overshoot_pct);
    av_log(avctx, level, "decoder buffer model\n"
            "  %*s%u\n  %*s%u\n  %*s%u\n",
            width, "rc_buf_sz:",         cfg->rc_buf_sz,
            width, "rc_buf_initial_sz:", cfg->rc_buf_initial_sz,
            width, "rc_buf_optimal_sz:", cfg->rc_buf_optimal_sz);
    av_log(avctx, level, "2 pass rate control settings\n"
           "  %*s%u\n  %*s%u\n  %*s%u\n",
           width, "rc_2pass_vbr_bias_pct:",       cfg->rc_2pass_vbr_bias_pct,
           width, "rc_2pass_vbr_minsection_pct:", cfg->rc_2pass_vbr_minsection_pct,
           width, "rc_2pass_vbr_maxsection_pct:", cfg->rc_2pass_vbr_maxsection_pct);
    av_log(avctx, level, "keyframing settings\n"
           "  %*s%d\n  %*s%u\n  %*s%u\n",
           width, "kf_mode:",     cfg->kf_mode,
           width, "kf_min_dist:", cfg->kf_min_dist,
           width, "kf_max_dist:", cfg->kf_max_dist);
    av_log(avctx, level, "\n");
}

static void coded_frame_add(void *list, struct FrameListData *cx_frame)
{
    struct FrameListData **p = list;

    while (*p)
        p = &(*p)->next;
    *p = cx_frame;
    cx_frame->next = NULL;
}

static av_cold void free_coded_frame(struct FrameListData *cx_frame)
{
    av_freep(&cx_frame->buf);
    if (cx_frame->buf_alpha)
        av_freep(&cx_frame->buf_alpha);
    av_freep(&cx_frame);
}

static av_cold void free_frame_list(struct FrameListData *list)
{
    struct FrameListData *p = list;

    while (p) {
        list = list->next;
        free_coded_frame(p);
        p = list;
    }
}

static av_cold int codecctl_int(AVCodecContext *avctx,
                                enum vp8e_enc_control_id id, int val)
{
    VP8Context *ctx = avctx->priv_data;
    char buf[80];
    int width = -30;
    int res;

    snprintf(buf, sizeof(buf), "%s:", ctlidstr[id]);
    av_log(avctx, AV_LOG_DEBUG, "  %*s%d\n", width, buf, val);

    res = vpx_codec_control(&ctx->encoder, id, val);
    if (res != VPX_CODEC_OK) {
        snprintf(buf, sizeof(buf), "Failed to set %s codec control",
                 ctlidstr[id]);
        log_encoder_error(avctx, buf);
    }

    return res == VPX_CODEC_OK ? 0 : AVERROR(EINVAL);
}

static av_cold int vp8_free(AVCodecContext *avctx)
{
    VP8Context *ctx = avctx->priv_data;

    vpx_codec_destroy(&ctx->encoder);
    if (ctx->is_alpha)
        vpx_codec_destroy(&ctx->encoder_alpha);
    av_freep(&ctx->twopass_stats.buf);
    av_freep(&avctx->stats_out);
    free_frame_list(ctx->coded_frame_list);
    return 0;
}

#if CONFIG_LIBVPX_VP9_ENCODER
static int set_pix_fmt(AVCodecContext *avctx, vpx_codec_caps_t codec_caps,
                       struct vpx_codec_enc_cfg *enccfg, vpx_codec_flags_t *flags,
                       vpx_img_fmt_t *img_fmt)
{
#ifdef VPX_IMG_FMT_HIGHBITDEPTH
    enccfg->g_bit_depth = enccfg->g_input_bit_depth = 8;
#endif
    switch (avctx->pix_fmt) {
    case AV_PIX_FMT_YUV420P:
        enccfg->g_profile = 0;
        *img_fmt = VPX_IMG_FMT_I420;
        return 0;
    case AV_PIX_FMT_YUV422P:
        enccfg->g_profile = 1;
        *img_fmt = VPX_IMG_FMT_I422;
        return 0;
#if VPX_IMAGE_ABI_VERSION >= 3
    case AV_PIX_FMT_YUV440P:
        enccfg->g_profile = 1;
        *img_fmt = VPX_IMG_FMT_I440;
        return 0;
#endif
    case AV_PIX_FMT_YUV444P:
        enccfg->g_profile = 1;
        *img_fmt = VPX_IMG_FMT_I444;
        return 0;
#ifdef VPX_IMG_FMT_HIGHBITDEPTH
    case AV_PIX_FMT_YUV420P10LE:
    case AV_PIX_FMT_YUV420P12LE:
        if (codec_caps & VPX_CODEC_CAP_HIGHBITDEPTH) {
            enccfg->g_bit_depth = enccfg->g_input_bit_depth =
                avctx->pix_fmt == AV_PIX_FMT_YUV420P10LE ? 10 : 12;
            enccfg->g_profile = 2;
            *img_fmt = VPX_IMG_FMT_I42016;
            *flags |= VPX_CODEC_USE_HIGHBITDEPTH;
            return 0;
        }
        break;
    case AV_PIX_FMT_YUV422P10LE:
    case AV_PIX_FMT_YUV422P12LE:
        if (codec_caps & VPX_CODEC_CAP_HIGHBITDEPTH) {
            enccfg->g_bit_depth = enccfg->g_input_bit_depth =
                avctx->pix_fmt == AV_PIX_FMT_YUV422P10LE ? 10 : 12;
            enccfg->g_profile = 3;
            *img_fmt = VPX_IMG_FMT_I42216;
            *flags |= VPX_CODEC_USE_HIGHBITDEPTH;
            return 0;
        }
        break;
#if VPX_IMAGE_ABI_VERSION >= 3
    case AV_PIX_FMT_YUV440P10LE:
    case AV_PIX_FMT_YUV440P12LE:
        if (codec_caps & VPX_CODEC_CAP_HIGHBITDEPTH) {
            enccfg->g_bit_depth = enccfg->g_input_bit_depth =
                avctx->pix_fmt == AV_PIX_FMT_YUV440P10LE ? 10 : 12;
            enccfg->g_profile = 3;
            *img_fmt = VPX_IMG_FMT_I44016;
            *flags |= VPX_CODEC_USE_HIGHBITDEPTH;
            return 0;
        }
        break;
#endif
    case AV_PIX_FMT_YUV444P10LE:
    case AV_PIX_FMT_YUV444P12LE:
        if (codec_caps & VPX_CODEC_CAP_HIGHBITDEPTH) {
            enccfg->g_bit_depth = enccfg->g_input_bit_depth =
                avctx->pix_fmt == AV_PIX_FMT_YUV444P10LE ? 10 : 12;
            enccfg->g_profile = 3;
            *img_fmt = VPX_IMG_FMT_I44416;
            *flags |= VPX_CODEC_USE_HIGHBITDEPTH;
            return 0;
        }
        break;
#endif
    default:
        break;
    }
    av_log(avctx, AV_LOG_ERROR, "Unsupported pixel format.\n");
    return AVERROR_INVALIDDATA;
}

#if VPX_ENCODER_ABI_VERSION > 8
static void set_colorspace(AVCodecContext *avctx)
{
    enum vpx_color_space vpx_cs;

    switch (avctx->colorspace) {
    case AVCOL_SPC_RGB:         vpx_cs = VPX_CS_SRGB;      break;
    case AVCOL_SPC_BT709:       vpx_cs = VPX_CS_BT_709;    break;
    case AVCOL_SPC_UNSPECIFIED: vpx_cs = VPX_CS_UNKNOWN;   break;
    case AVCOL_SPC_RESERVED:    vpx_cs = VPX_CS_RESERVED;  break;
    case AVCOL_SPC_BT470BG:     vpx_cs = VPX_CS_BT_601;    break;
    case AVCOL_SPC_SMPTE170M:   vpx_cs = VPX_CS_SMPTE_170; break;
    case AVCOL_SPC_SMPTE240M:   vpx_cs = VPX_CS_SMPTE_240; break;
    case AVCOL_SPC_BT2020_NCL:  vpx_cs = VPX_CS_BT_2020;   break;
    default:
        av_log(avctx, AV_LOG_WARNING, "Unsupported colorspace (%d)\n",
               avctx->colorspace);
        return;
    }
    codecctl_int(avctx, VP9E_SET_COLOR_SPACE, vpx_cs);
}
#endif
#endif

static av_cold int vpx_init(AVCodecContext *avctx,
                            const struct vpx_codec_iface *iface)
{
    VP8Context *ctx = avctx->priv_data;
    struct vpx_codec_enc_cfg enccfg = { 0 };
    struct vpx_codec_enc_cfg enccfg_alpha;
    vpx_codec_flags_t flags = (avctx->flags & CODEC_FLAG_PSNR) ? VPX_CODEC_USE_PSNR : 0;
    int res;
    vpx_img_fmt_t img_fmt = VPX_IMG_FMT_I420;
#if CONFIG_LIBVPX_VP9_ENCODER
    vpx_codec_caps_t codec_caps = vpx_codec_get_caps(iface);
#endif

    av_log(avctx, AV_LOG_INFO, "%s\n", vpx_codec_version_str());
    av_log(avctx, AV_LOG_VERBOSE, "%s\n", vpx_codec_build_config());

    if (avctx->pix_fmt == AV_PIX_FMT_YUVA420P)
        ctx->is_alpha = 1;

    if ((res = vpx_codec_enc_config_default(iface, &enccfg, 0)) != VPX_CODEC_OK) {
        av_log(avctx, AV_LOG_ERROR, "Failed to get config: %s\n",
               vpx_codec_err_to_string(res));
        return AVERROR(EINVAL);
    }

#if CONFIG_LIBVPX_VP9_ENCODER
    if (avctx->codec_id == AV_CODEC_ID_VP9) {
        if (set_pix_fmt(avctx, codec_caps, &enccfg, &flags, &img_fmt))
            return AVERROR(EINVAL);
    }
#endif

    if(!avctx->bit_rate)
        if(avctx->rc_max_rate || avctx->rc_buffer_size || avctx->rc_initial_buffer_occupancy) {
            av_log( avctx, AV_LOG_ERROR, "Rate control parameters set without a bitrate\n");
            return AVERROR(EINVAL);
        }

    dump_enc_cfg(avctx, &enccfg);

    enccfg.g_w            = avctx->width;
    enccfg.g_h            = avctx->height;
    enccfg.g_timebase.num = avctx->time_base.num;
    enccfg.g_timebase.den = avctx->time_base.den;
    enccfg.g_threads      = avctx->thread_count;
    enccfg.g_lag_in_frames= ctx->lag_in_frames;

    if (avctx->flags & AV_CODEC_FLAG_PASS1)
        enccfg.g_pass = VPX_RC_FIRST_PASS;
    else if (avctx->flags & AV_CODEC_FLAG_PASS2)
        enccfg.g_pass = VPX_RC_LAST_PASS;
    else
        enccfg.g_pass = VPX_RC_ONE_PASS;

    if (avctx->rc_min_rate == avctx->rc_max_rate &&
        avctx->rc_min_rate == avctx->bit_rate && avctx->bit_rate) {
        enccfg.rc_end_usage = VPX_CBR;
    } else if (ctx->crf >= 0) {
        enccfg.rc_end_usage = VPX_CQ;
#if CONFIG_LIBVPX_VP9_ENCODER
        if (!avctx->bit_rate && avctx->codec_id == AV_CODEC_ID_VP9)
            enccfg.rc_end_usage = VPX_Q;
#endif
    }

    if (avctx->bit_rate) {
        enccfg.rc_target_bitrate = av_rescale_rnd(avctx->bit_rate, 1, 1000,
                                                  AV_ROUND_NEAR_INF);
#if CONFIG_LIBVPX_VP9_ENCODER
    } else if (enccfg.rc_end_usage == VPX_Q) {
#endif
    } else {
        if (enccfg.rc_end_usage == VPX_CQ) {
            enccfg.rc_target_bitrate = 1000000;
        } else {
            avctx->bit_rate = enccfg.rc_target_bitrate * 1000;
            av_log(avctx, AV_LOG_WARNING,
                   "Neither bitrate nor constrained quality specified, using default bitrate of %dkbit/sec\n",
                   enccfg.rc_target_bitrate);
        }
    }

    if (avctx->codec_id == AV_CODEC_ID_VP9 && ctx->lossless == 1) {
        enccfg.rc_min_quantizer =
        enccfg.rc_max_quantizer = 0;
    } else {
        if (avctx->qmin >= 0)
            enccfg.rc_min_quantizer = avctx->qmin;
        if (avctx->qmax >= 0)
            enccfg.rc_max_quantizer = avctx->qmax;
    }

    if (enccfg.rc_end_usage == VPX_CQ
#if CONFIG_LIBVPX_VP9_ENCODER
        || enccfg.rc_end_usage == VPX_Q
#endif
       ) {
        if (ctx->crf < enccfg.rc_min_quantizer || ctx->crf > enccfg.rc_max_quantizer) {
            av_log(avctx, AV_LOG_ERROR,
                   "CQ level %d must be between minimum and maximum quantizer value (%d-%d)\n",
                   ctx->crf, enccfg.rc_min_quantizer, enccfg.rc_max_quantizer);
            return AVERROR(EINVAL);
        }
    }

    enccfg.rc_dropframe_thresh = avctx->frame_skip_threshold;

    //0-100 (0 => CBR, 100 => VBR)
    enccfg.rc_2pass_vbr_bias_pct           = round(avctx->qcompress * 100);
    if (avctx->bit_rate)
        enccfg.rc_2pass_vbr_minsection_pct =
            avctx->rc_min_rate * 100LL / avctx->bit_rate;
    if (avctx->rc_max_rate)
        enccfg.rc_2pass_vbr_maxsection_pct =
            avctx->rc_max_rate * 100LL / avctx->bit_rate;

    if (avctx->rc_buffer_size)
        enccfg.rc_buf_sz         =
            avctx->rc_buffer_size * 1000LL / avctx->bit_rate;
    if (avctx->rc_initial_buffer_occupancy)
        enccfg.rc_buf_initial_sz =
            avctx->rc_initial_buffer_occupancy * 1000LL / avctx->bit_rate;
    enccfg.rc_buf_optimal_sz     = enccfg.rc_buf_sz * 5 / 6;
#if FF_API_MPV_OPT
    FF_DISABLE_DEPRECATION_WARNINGS
    if (avctx->rc_buffer_aggressivity != 1.0) {
        av_log(avctx, AV_LOG_WARNING, "The rc_buffer_aggressivity option is "
               "deprecated, use the undershoot-pct private option instead.\n");
        enccfg.rc_undershoot_pct = round(avctx->rc_buffer_aggressivity * 100);
    }
    FF_ENABLE_DEPRECATION_WARNINGS
#endif
    if (ctx->rc_undershoot_pct >= 0)
        enccfg.rc_undershoot_pct = ctx->rc_undershoot_pct;
    if (ctx->rc_overshoot_pct >= 0)
        enccfg.rc_overshoot_pct = ctx->rc_overshoot_pct;

    //_enc_init() will balk if kf_min_dist differs from max w/VPX_KF_AUTO
    if (avctx->keyint_min >= 0 && avctx->keyint_min == avctx->gop_size)
        enccfg.kf_min_dist = avctx->keyint_min;
    if (avctx->gop_size >= 0)
        enccfg.kf_max_dist = avctx->gop_size;

    if (enccfg.g_pass == VPX_RC_FIRST_PASS)
        enccfg.g_lag_in_frames = 0;
    else if (enccfg.g_pass == VPX_RC_LAST_PASS) {
        int decode_size, ret;

        if (!avctx->stats_in) {
            av_log(avctx, AV_LOG_ERROR, "No stats file for second pass\n");
            return AVERROR_INVALIDDATA;
        }

        ctx->twopass_stats.sz  = strlen(avctx->stats_in) * 3 / 4;
        ret = av_reallocp(&ctx->twopass_stats.buf, ctx->twopass_stats.sz);
        if (ret < 0) {
            av_log(avctx, AV_LOG_ERROR,
                   "Stat buffer alloc (%"SIZE_SPECIFIER" bytes) failed\n",
                   ctx->twopass_stats.sz);
            ctx->twopass_stats.sz = 0;
            return ret;
        }
        decode_size = av_base64_decode(ctx->twopass_stats.buf, avctx->stats_in,
                                       ctx->twopass_stats.sz);
        if (decode_size < 0) {
            av_log(avctx, AV_LOG_ERROR, "Stat buffer decode failed\n");
            return AVERROR_INVALIDDATA;
        }

        ctx->twopass_stats.sz      = decode_size;
        enccfg.rc_twopass_stats_in = ctx->twopass_stats;
    }

    /* 0-3: For non-zero values the encoder increasingly optimizes for reduced
       complexity playback on low powered devices at the expense of encode
       quality. */
    if (avctx->profile != FF_PROFILE_UNKNOWN)
        enccfg.g_profile = avctx->profile;

    enccfg.g_error_resilient = ctx->error_resilient || ctx->flags & VP8F_ERROR_RESILIENT;

    dump_enc_cfg(avctx, &enccfg);
    /* Construct Encoder Context */
    res = vpx_codec_enc_init(&ctx->encoder, iface, &enccfg, flags);
    if (res != VPX_CODEC_OK) {
        log_encoder_error(avctx, "Failed to initialize encoder");
        return AVERROR(EINVAL);
    }

    if (ctx->is_alpha) {
        enccfg_alpha = enccfg;
        res = vpx_codec_enc_init(&ctx->encoder_alpha, iface, &enccfg_alpha, flags);
        if (res != VPX_CODEC_OK) {
            log_encoder_error(avctx, "Failed to initialize alpha encoder");
            return AVERROR(EINVAL);
        }
    }

    //codec control failures are currently treated only as warnings
    av_log(avctx, AV_LOG_DEBUG, "vpx_codec_control\n");
    codecctl_int(avctx, VP8E_SET_CPUUSED,          ctx->cpu_used);
    if (ctx->flags & VP8F_AUTO_ALT_REF)
        ctx->auto_alt_ref = 1;
    if (ctx->auto_alt_ref >= 0)
        codecctl_int(avctx, VP8E_SET_ENABLEAUTOALTREF, ctx->auto_alt_ref);
    if (ctx->arnr_max_frames >= 0)
        codecctl_int(avctx, VP8E_SET_ARNR_MAXFRAMES,   ctx->arnr_max_frames);
    if (ctx->arnr_strength >= 0)
        codecctl_int(avctx, VP8E_SET_ARNR_STRENGTH,    ctx->arnr_strength);
    if (ctx->arnr_type >= 0)
        codecctl_int(avctx, VP8E_SET_ARNR_TYPE,        ctx->arnr_type);

    if (CONFIG_LIBVPX_VP8_ENCODER && avctx->codec_id == AV_CODEC_ID_VP8) {
        codecctl_int(avctx, VP8E_SET_NOISE_SENSITIVITY, avctx->noise_reduction);
        codecctl_int(avctx, VP8E_SET_TOKEN_PARTITIONS,  av_log2(avctx->slices));
    }
#if FF_API_MPV_OPT
    FF_DISABLE_DEPRECATION_WARNINGS
    if (avctx->mb_threshold) {
        av_log(avctx, AV_LOG_WARNING, "The mb_threshold option is deprecated, "
               "use the static-thresh private option instead.\n");
        ctx->static_thresh = avctx->mb_threshold;
    }
    FF_ENABLE_DEPRECATION_WARNINGS
#endif
    codecctl_int(avctx, VP8E_SET_STATIC_THRESHOLD,  ctx->static_thresh);
    if (ctx->crf >= 0)
        codecctl_int(avctx, VP8E_SET_CQ_LEVEL,          ctx->crf);
    if (ctx->max_intra_rate >= 0)
        codecctl_int(avctx, VP8E_SET_MAX_INTRA_BITRATE_PCT, ctx->max_intra_rate);

#if CONFIG_LIBVPX_VP9_ENCODER
    if (avctx->codec_id == AV_CODEC_ID_VP9) {
        if (ctx->lossless >= 0)
            codecctl_int(avctx, VP9E_SET_LOSSLESS, ctx->lossless);
        if (ctx->tile_columns >= 0)
            codecctl_int(avctx, VP9E_SET_TILE_COLUMNS, ctx->tile_columns);
        if (ctx->tile_rows >= 0)
            codecctl_int(avctx, VP9E_SET_TILE_ROWS, ctx->tile_rows);
        if (ctx->frame_parallel >= 0)
            codecctl_int(avctx, VP9E_SET_FRAME_PARALLEL_DECODING, ctx->frame_parallel);
        if (ctx->aq_mode >= 0)
            codecctl_int(avctx, VP9E_SET_AQ_MODE, ctx->aq_mode);
#if VPX_ENCODER_ABI_VERSION > 8
        set_colorspace(avctx);
#endif
    }
#endif

    av_log(avctx, AV_LOG_DEBUG, "Using deadline: %d\n", ctx->deadline);

    //provide dummy value to initialize wrapper, values will be updated each _encode()
    vpx_img_wrap(&ctx->rawimg, img_fmt, avctx->width, avctx->height, 1,
                 (unsigned char*)1);
#if CONFIG_LIBVPX_VP9_ENCODER && defined(VPX_IMG_FMT_HIGHBITDEPTH)
    if (avctx->codec_id == AV_CODEC_ID_VP9 && (codec_caps & VPX_CODEC_CAP_HIGHBITDEPTH))
        ctx->rawimg.bit_depth = enccfg.g_bit_depth;
#endif

    if (ctx->is_alpha)
        vpx_img_wrap(&ctx->rawimg_alpha, VPX_IMG_FMT_I420, avctx->width, avctx->height, 1,
                     (unsigned char*)1);

    return 0;
}

static inline void cx_pktcpy(struct FrameListData *dst,
                             const struct vpx_codec_cx_pkt *src,
                             const struct vpx_codec_cx_pkt *src_alpha,
                             VP8Context *ctx)
{
    dst->pts      = src->data.frame.pts;
    dst->duration = src->data.frame.duration;
    dst->flags    = src->data.frame.flags;
    dst->sz       = src->data.frame.sz;
    dst->buf      = src->data.frame.buf;
    dst->have_sse = 0;
    /* For alt-ref frame, don't store PSNR or increment frame_number */
    if (!(dst->flags & VPX_FRAME_IS_INVISIBLE)) {
        dst->frame_number = ++ctx->frame_number;
        dst->have_sse = ctx->have_sse;
        if (ctx->have_sse) {
            /* associate last-seen SSE to the frame. */
            /* Transfers ownership from ctx to dst. */
            /* WARNING! This makes the assumption that PSNR_PKT comes
               just before the frame it refers to! */
            memcpy(dst->sse, ctx->sse, sizeof(dst->sse));
            ctx->have_sse = 0;
        }
    } else {
        dst->frame_number = -1;   /* sanity marker */
    }
    if (src_alpha) {
        dst->buf_alpha = src_alpha->data.frame.buf;
        dst->sz_alpha = src_alpha->data.frame.sz;
    } else {
        dst->buf_alpha = NULL;
        dst->sz_alpha = 0;
    }
}

/**
 * Store coded frame information in format suitable for return from encode2().
 *
 * Write information from @a cx_frame to @a pkt
 * @return packet data size on success
 * @return a negative AVERROR on error
 */
static int storeframe(AVCodecContext *avctx, struct FrameListData *cx_frame,
                      AVPacket *pkt)
{
    int ret = ff_alloc_packet2(avctx, pkt, cx_frame->sz, 0);
    uint8_t *side_data;
    if (ret >= 0) {
        memcpy(pkt->data, cx_frame->buf, pkt->size);
        pkt->pts = pkt->dts = cx_frame->pts;
#if FF_API_CODED_FRAME
FF_DISABLE_DEPRECATION_WARNINGS
        avctx->coded_frame->pts       = cx_frame->pts;
        avctx->coded_frame->key_frame = !!(cx_frame->flags & VPX_FRAME_IS_KEY);
FF_ENABLE_DEPRECATION_WARNINGS
#endif

        if (!!(cx_frame->flags & VPX_FRAME_IS_KEY)) {
#if FF_API_CODED_FRAME
FF_DISABLE_DEPRECATION_WARNINGS
            avctx->coded_frame->pict_type = AV_PICTURE_TYPE_I;
FF_ENABLE_DEPRECATION_WARNINGS
#endif
            pkt->flags |= AV_PKT_FLAG_KEY;
        } else {
#if FF_API_CODED_FRAME
FF_DISABLE_DEPRECATION_WARNINGS
            avctx->coded_frame->pict_type = AV_PICTURE_TYPE_P;
FF_ENABLE_DEPRECATION_WARNINGS
#endif
        }

        if (cx_frame->have_sse) {
            int i;
            /* Beware of the Y/U/V/all order! */
            avctx->coded_frame->error[0] = cx_frame->sse[1];
            avctx->coded_frame->error[1] = cx_frame->sse[2];
            avctx->coded_frame->error[2] = cx_frame->sse[3];
            avctx->coded_frame->error[3] = 0;    // alpha
            for (i = 0; i < 4; ++i) {
                avctx->error[i] += avctx->coded_frame->error[i];
            }
            cx_frame->have_sse = 0;
        }
        if (cx_frame->sz_alpha > 0) {
            side_data = av_packet_new_side_data(pkt,
                                                AV_PKT_DATA_MATROSKA_BLOCKADDITIONAL,
                                                cx_frame->sz_alpha + 8);
            if(!side_data) {
                av_free_packet(pkt);
                av_free(pkt);
                return AVERROR(ENOMEM);
            }
            AV_WB64(side_data, 1);
            memcpy(side_data + 8, cx_frame->buf_alpha, cx_frame->sz_alpha);
        }
    } else {
        return ret;
    }
    return pkt->size;
}

/**
 * Queue multiple output frames from the encoder, returning the front-most.
 * In cases where vpx_codec_get_cx_data() returns more than 1 frame append
 * the frame queue. Return the head frame if available.
 * @return Stored frame size
 * @return AVERROR(EINVAL) on output size error
 * @return AVERROR(ENOMEM) on coded frame queue data allocation error
 */
static int queue_frames(AVCodecContext *avctx, AVPacket *pkt_out)
{
    VP8Context *ctx = avctx->priv_data;
    const struct vpx_codec_cx_pkt *pkt;
    const struct vpx_codec_cx_pkt *pkt_alpha = NULL;
    const void *iter = NULL;
    const void *iter_alpha = NULL;
    int size = 0;

    if (ctx->coded_frame_list) {
        struct FrameListData *cx_frame = ctx->coded_frame_list;
        /* return the leading frame if we've already begun queueing */
        size = storeframe(avctx, cx_frame, pkt_out);
        if (size < 0)
            return size;
        ctx->coded_frame_list = cx_frame->next;
        free_coded_frame(cx_frame);
    }

    /* consume all available output from the encoder before returning. buffers
       are only good through the next vpx_codec call */
    while ((pkt = vpx_codec_get_cx_data(&ctx->encoder, &iter)) &&
           (!ctx->is_alpha ||
            (ctx->is_alpha && (pkt_alpha = vpx_codec_get_cx_data(&ctx->encoder_alpha, &iter_alpha))))) {
        switch (pkt->kind) {
        case VPX_CODEC_CX_FRAME_PKT:
            if (!size) {
                struct FrameListData cx_frame;

                /* avoid storing the frame when the list is empty and we haven't yet
                   provided a frame for output */
                av_assert0(!ctx->coded_frame_list);
                cx_pktcpy(&cx_frame, pkt, pkt_alpha, ctx);
                size = storeframe(avctx, &cx_frame, pkt_out);
                if (size < 0)
                    return size;
            } else {
                struct FrameListData *cx_frame =
                    av_malloc(sizeof(struct FrameListData));

                if (!cx_frame) {
                    av_log(avctx, AV_LOG_ERROR,
                           "Frame queue element alloc failed\n");
                    return AVERROR(ENOMEM);
                }
                cx_pktcpy(cx_frame, pkt, pkt_alpha, ctx);
                cx_frame->buf = av_malloc(cx_frame->sz);

                if (!cx_frame->buf) {
                    av_log(avctx, AV_LOG_ERROR,
                           "Data buffer alloc (%"SIZE_SPECIFIER" bytes) failed\n",
                           cx_frame->sz);
                    av_freep(&cx_frame);
                    return AVERROR(ENOMEM);
                }
                memcpy(cx_frame->buf, pkt->data.frame.buf, pkt->data.frame.sz);
                if (ctx->is_alpha) {
                    cx_frame->buf_alpha = av_malloc(cx_frame->sz_alpha);
                    if (!cx_frame->buf_alpha) {
                        av_log(avctx, AV_LOG_ERROR,
                               "Data buffer alloc (%"SIZE_SPECIFIER" bytes) failed\n",
                               cx_frame->sz_alpha);
                        av_free(cx_frame);
                        return AVERROR(ENOMEM);
                    }
                    memcpy(cx_frame->buf_alpha, pkt_alpha->data.frame.buf, pkt_alpha->data.frame.sz);
                }
                coded_frame_add(&ctx->coded_frame_list, cx_frame);
            }
            break;
        case VPX_CODEC_STATS_PKT: {
            struct vpx_fixed_buf *stats = &ctx->twopass_stats;
            int err;
            if ((err = av_reallocp(&stats->buf,
                                   stats->sz +
                                   pkt->data.twopass_stats.sz)) < 0) {
                stats->sz = 0;
                av_log(avctx, AV_LOG_ERROR, "Stat buffer realloc failed\n");
                return err;
            }
            memcpy((uint8_t*)stats->buf + stats->sz,
                   pkt->data.twopass_stats.buf, pkt->data.twopass_stats.sz);
            stats->sz += pkt->data.twopass_stats.sz;
            break;
        }
<<<<<<< HEAD
        case VPX_CODEC_PSNR_PKT:
            av_assert0(!ctx->have_sse);
            ctx->sse[0] = pkt->data.psnr.sse[0];
            ctx->sse[1] = pkt->data.psnr.sse[1];
            ctx->sse[2] = pkt->data.psnr.sse[2];
            ctx->sse[3] = pkt->data.psnr.sse[3];
            ctx->have_sse = 1;
            break;
=======
        case VPX_CODEC_PSNR_PKT: //FIXME add support for AV_CODEC_FLAG_PSNR
>>>>>>> 7c6eb0a1
        case VPX_CODEC_CUSTOM_PKT:
            //ignore unsupported/unrecognized packet types
            break;
        }
    }

    return size;
}

static int vp8_encode(AVCodecContext *avctx, AVPacket *pkt,
                      const AVFrame *frame, int *got_packet)
{
    VP8Context *ctx = avctx->priv_data;
    struct vpx_image *rawimg = NULL;
    struct vpx_image *rawimg_alpha = NULL;
    int64_t timestamp = 0;
    int res, coded_size;
    vpx_enc_frame_flags_t flags = 0;

    if (frame) {
        rawimg                      = &ctx->rawimg;
        rawimg->planes[VPX_PLANE_Y] = frame->data[0];
        rawimg->planes[VPX_PLANE_U] = frame->data[1];
        rawimg->planes[VPX_PLANE_V] = frame->data[2];
        rawimg->stride[VPX_PLANE_Y] = frame->linesize[0];
        rawimg->stride[VPX_PLANE_U] = frame->linesize[1];
        rawimg->stride[VPX_PLANE_V] = frame->linesize[2];
        if (ctx->is_alpha) {
            uint8_t *u_plane, *v_plane;
            rawimg_alpha = &ctx->rawimg_alpha;
            rawimg_alpha->planes[VPX_PLANE_Y] = frame->data[3];
            u_plane = av_malloc(frame->linesize[1] * frame->height);
            v_plane = av_malloc(frame->linesize[2] * frame->height);
            if (!u_plane || !v_plane) {
                av_free(u_plane);
                av_free(v_plane);
                return AVERROR(ENOMEM);
            }
            memset(u_plane, 0x80, frame->linesize[1] * frame->height);
            rawimg_alpha->planes[VPX_PLANE_U] = u_plane;
            memset(v_plane, 0x80, frame->linesize[2] * frame->height);
            rawimg_alpha->planes[VPX_PLANE_V] = v_plane;
            rawimg_alpha->stride[VPX_PLANE_Y] = frame->linesize[0];
            rawimg_alpha->stride[VPX_PLANE_U] = frame->linesize[1];
            rawimg_alpha->stride[VPX_PLANE_V] = frame->linesize[2];
        }
        timestamp                   = frame->pts;
        if (frame->pict_type == AV_PICTURE_TYPE_I)
            flags |= VPX_EFLAG_FORCE_KF;
    }

    res = vpx_codec_encode(&ctx->encoder, rawimg, timestamp,
                           avctx->ticks_per_frame, flags, ctx->deadline);
    if (res != VPX_CODEC_OK) {
        log_encoder_error(avctx, "Error encoding frame");
        return AVERROR_INVALIDDATA;
    }

    if (ctx->is_alpha) {
        res = vpx_codec_encode(&ctx->encoder_alpha, rawimg_alpha, timestamp,
                               avctx->ticks_per_frame, flags, ctx->deadline);
        if (res != VPX_CODEC_OK) {
            log_encoder_error(avctx, "Error encoding alpha frame");
            return AVERROR_INVALIDDATA;
        }
    }

    coded_size = queue_frames(avctx, pkt);

    if (!frame && avctx->flags & AV_CODEC_FLAG_PASS1) {
        unsigned int b64_size = AV_BASE64_SIZE(ctx->twopass_stats.sz);

        avctx->stats_out = av_malloc(b64_size);
        if (!avctx->stats_out) {
            av_log(avctx, AV_LOG_ERROR, "Stat buffer alloc (%d bytes) failed\n",
                   b64_size);
            return AVERROR(ENOMEM);
        }
        av_base64_encode(avctx->stats_out, b64_size, ctx->twopass_stats.buf,
                         ctx->twopass_stats.sz);
    }

    if (rawimg_alpha) {
        av_freep(&rawimg_alpha->planes[VPX_PLANE_U]);
        av_freep(&rawimg_alpha->planes[VPX_PLANE_V]);
    }

    *got_packet = !!coded_size;
    return 0;
}

#define OFFSET(x) offsetof(VP8Context, x)
#define VE AV_OPT_FLAG_VIDEO_PARAM | AV_OPT_FLAG_ENCODING_PARAM

#ifndef VPX_ERROR_RESILIENT_DEFAULT
#define VPX_ERROR_RESILIENT_DEFAULT 1
#define VPX_ERROR_RESILIENT_PARTITIONS 2
#endif

#define COMMON_OPTIONS \
    { "cpu-used",        "Quality/Speed ratio modifier",           OFFSET(cpu_used),        AV_OPT_TYPE_INT, {.i64 = 1},       -16,     16,      VE}, \
    { "auto-alt-ref",    "Enable use of alternate reference " \
                         "frames (2-pass only)",                   OFFSET(auto_alt_ref),    AV_OPT_TYPE_INT, {.i64 = -1},      -1,      1,       VE}, \
    { "lag-in-frames",   "Number of frames to look ahead for " \
                         "alternate reference frame selection",    OFFSET(lag_in_frames),   AV_OPT_TYPE_INT, {.i64 = -1},      -1,      INT_MAX, VE}, \
    { "arnr-maxframes",  "altref noise reduction max frame count", OFFSET(arnr_max_frames), AV_OPT_TYPE_INT, {.i64 = -1},      -1,      INT_MAX, VE}, \
    { "arnr-strength",   "altref noise reduction filter strength", OFFSET(arnr_strength),   AV_OPT_TYPE_INT, {.i64 = -1},      -1,      INT_MAX, VE}, \
    { "arnr-type",       "altref noise reduction filter type",     OFFSET(arnr_type),       AV_OPT_TYPE_INT, {.i64 = -1},      -1,      INT_MAX, VE, "arnr_type"}, \
    { "backward",        NULL, 0, AV_OPT_TYPE_CONST, {.i64 = 1}, 0, 0, VE, "arnr_type" }, \
    { "forward",         NULL, 0, AV_OPT_TYPE_CONST, {.i64 = 2}, 0, 0, VE, "arnr_type" }, \
    { "centered",        NULL, 0, AV_OPT_TYPE_CONST, {.i64 = 3}, 0, 0, VE, "arnr_type" }, \
    { "deadline",        "Time to spend encoding, in microseconds.", OFFSET(deadline),      AV_OPT_TYPE_INT, {.i64 = VPX_DL_GOOD_QUALITY}, INT_MIN, INT_MAX, VE, "quality"}, \
    { "best",            NULL, 0, AV_OPT_TYPE_CONST, {.i64 = VPX_DL_BEST_QUALITY}, 0, 0, VE, "quality"}, \
    { "good",            NULL, 0, AV_OPT_TYPE_CONST, {.i64 = VPX_DL_GOOD_QUALITY}, 0, 0, VE, "quality"}, \
    { "realtime",        NULL, 0, AV_OPT_TYPE_CONST, {.i64 = VPX_DL_REALTIME},     0, 0, VE, "quality"}, \
    { "error-resilient", "Error resilience configuration", OFFSET(error_resilient), AV_OPT_TYPE_FLAGS, {.i64 = 0}, INT_MIN, INT_MAX, VE, "er"}, \
    { "max-intra-rate",  "Maximum I-frame bitrate (pct) 0=unlimited",  OFFSET(max_intra_rate),  AV_OPT_TYPE_INT,  {.i64 = -1}, -1,      INT_MAX, VE}, \
    { "default",         "Improve resiliency against losses of whole frames", 0, AV_OPT_TYPE_CONST, {.i64 = VPX_ERROR_RESILIENT_DEFAULT}, 0, 0, VE, "er"}, \
    { "partitions",      "The frame partitions are independently decodable " \
                         "by the bool decoder, meaning that partitions can be decoded even " \
                         "though earlier partitions have been lost. Note that intra predicition" \
                         " is still done over the partition boundary.",       0, AV_OPT_TYPE_CONST, {.i64 = VPX_ERROR_RESILIENT_PARTITIONS}, 0, 0, VE, "er"}, \
    { "crf",              "Select the quality for constant quality mode", offsetof(VP8Context, crf), AV_OPT_TYPE_INT, {.i64 = -1}, -1, 63, VE }, \
    { "static-thresh",    "A change threshold on blocks below which they will be skipped by the encoder", OFFSET(static_thresh), AV_OPT_TYPE_INT, { .i64 = 0 }, 0, INT_MAX, VE }, \
    { "undershoot-pct",  "Datarate undershoot (min) target (%)", OFFSET(rc_undershoot_pct), AV_OPT_TYPE_INT, { .i64 = -1 }, -1, 100, VE }, \
    { "overshoot-pct",   "Datarate overshoot (max) target (%)", OFFSET(rc_overshoot_pct), AV_OPT_TYPE_INT, { .i64 = -1 }, -1, 1000, VE }, \

#define LEGACY_OPTIONS \
    {"speed", "", offsetof(VP8Context, cpu_used), AV_OPT_TYPE_INT, {.i64 = 1}, -16, 16, VE}, \
    {"quality", "", offsetof(VP8Context, deadline), AV_OPT_TYPE_INT, {.i64 = VPX_DL_GOOD_QUALITY}, INT_MIN, INT_MAX, VE, "quality"}, \
    {"vp8flags", "", offsetof(VP8Context, flags), FF_OPT_TYPE_FLAGS, {.i64 = 0}, 0, UINT_MAX, VE, "flags"}, \
    {"error_resilient", "enable error resilience", 0, FF_OPT_TYPE_CONST, {.dbl = VP8F_ERROR_RESILIENT}, INT_MIN, INT_MAX, VE, "flags"}, \
    {"altref", "enable use of alternate reference frames (VP8/2-pass only)", 0, FF_OPT_TYPE_CONST, {.dbl = VP8F_AUTO_ALT_REF}, INT_MIN, INT_MAX, VE, "flags"}, \
    {"arnr_max_frames", "altref noise reduction max frame count", offsetof(VP8Context, arnr_max_frames), AV_OPT_TYPE_INT, {.i64 = 0}, 0, 15, VE}, \
    {"arnr_strength", "altref noise reduction filter strength", offsetof(VP8Context, arnr_strength), AV_OPT_TYPE_INT, {.i64 = 3}, 0, 6, VE}, \
    {"arnr_type", "altref noise reduction filter type", offsetof(VP8Context, arnr_type), AV_OPT_TYPE_INT, {.i64 = 3}, 1, 3, VE}, \
    {"rc_lookahead", "Number of frames to look ahead for alternate reference frame selection", offsetof(VP8Context, lag_in_frames), AV_OPT_TYPE_INT, {.i64 = 25}, 0, 25, VE}, \

#if CONFIG_LIBVPX_VP8_ENCODER
static const AVOption vp8_options[] = {
    COMMON_OPTIONS
    LEGACY_OPTIONS
    { NULL }
};
#endif

#if CONFIG_LIBVPX_VP9_ENCODER
static const AVOption vp9_options[] = {
    COMMON_OPTIONS
    { "lossless",        "Lossless mode",                               OFFSET(lossless),        AV_OPT_TYPE_INT, {.i64 = -1}, -1, 1, VE},
    { "tile-columns",    "Number of tile columns to use, log2",         OFFSET(tile_columns),    AV_OPT_TYPE_INT, {.i64 = -1}, -1, 6, VE},
    { "tile-rows",       "Number of tile rows to use, log2",            OFFSET(tile_rows),       AV_OPT_TYPE_INT, {.i64 = -1}, -1, 2, VE},
    { "frame-parallel",  "Enable frame parallel decodability features", OFFSET(frame_parallel),  AV_OPT_TYPE_INT, {.i64 = -1}, -1, 1, VE},
    { "aq-mode",         "adaptive quantization mode",                  OFFSET(aq_mode),         AV_OPT_TYPE_INT, {.i64 = -1}, -1, 3, VE, "aq_mode"},
    { "none",            "Aq not used",         0, AV_OPT_TYPE_CONST, {.i64 = 0}, 0, 0, VE, "aq_mode" },
    { "variance",        "Variance based Aq",   0, AV_OPT_TYPE_CONST, {.i64 = 1}, 0, 0, VE, "aq_mode" },
    { "complexity",      "Complexity based Aq", 0, AV_OPT_TYPE_CONST, {.i64 = 2}, 0, 0, VE, "aq_mode" },
    { "cyclic",          "Cyclic Refresh Aq",   0, AV_OPT_TYPE_CONST, {.i64 = 3}, 0, 0, VE, "aq_mode" },
    LEGACY_OPTIONS
    { NULL }
};
#endif

#undef COMMON_OPTIONS
#undef LEGACY_OPTIONS

static const AVCodecDefault defaults[] = {
    { "qmin",             "-1" },
    { "qmax",             "-1" },
    { "g",                "-1" },
    { "keyint_min",       "-1" },
    { NULL },
};

#if CONFIG_LIBVPX_VP8_ENCODER
static av_cold int vp8_init(AVCodecContext *avctx)
{
    return vpx_init(avctx, vpx_codec_vp8_cx());
}

static const AVClass class_vp8 = {
    .class_name = "libvpx-vp8 encoder",
    .item_name  = av_default_item_name,
    .option     = vp8_options,
    .version    = LIBAVUTIL_VERSION_INT,
};

AVCodec ff_libvpx_vp8_encoder = {
    .name           = "libvpx",
    .long_name      = NULL_IF_CONFIG_SMALL("libvpx VP8"),
    .type           = AVMEDIA_TYPE_VIDEO,
    .id             = AV_CODEC_ID_VP8,
    .priv_data_size = sizeof(VP8Context),
    .init           = vp8_init,
    .encode2        = vp8_encode,
    .close          = vp8_free,
    .capabilities   = CODEC_CAP_DELAY | CODEC_CAP_AUTO_THREADS,
    .pix_fmts       = (const enum AVPixelFormat[]){ AV_PIX_FMT_YUV420P, AV_PIX_FMT_YUVA420P, AV_PIX_FMT_NONE },
    .priv_class     = &class_vp8,
    .defaults       = defaults,
};
#endif /* CONFIG_LIBVPX_VP8_ENCODER */

#if CONFIG_LIBVPX_VP9_ENCODER
static av_cold int vp9_init(AVCodecContext *avctx)
{
    return vpx_init(avctx, vpx_codec_vp9_cx());
}

static const AVClass class_vp9 = {
    .class_name = "libvpx-vp9 encoder",
    .item_name  = av_default_item_name,
    .option     = vp9_options,
    .version    = LIBAVUTIL_VERSION_INT,
};

static const AVProfile profiles[] = {
    { FF_PROFILE_VP9_0, "Profile 0" },
    { FF_PROFILE_VP9_1, "Profile 1" },
    { FF_PROFILE_VP9_2, "Profile 2" },
    { FF_PROFILE_VP9_3, "Profile 3" },
    { FF_PROFILE_UNKNOWN },
};

AVCodec ff_libvpx_vp9_encoder = {
    .name           = "libvpx-vp9",
    .long_name      = NULL_IF_CONFIG_SMALL("libvpx VP9"),
    .type           = AVMEDIA_TYPE_VIDEO,
    .id             = AV_CODEC_ID_VP9,
    .priv_data_size = sizeof(VP8Context),
    .init           = vp9_init,
    .encode2        = vp8_encode,
    .close          = vp8_free,
    .capabilities   = CODEC_CAP_DELAY | CODEC_CAP_AUTO_THREADS,
    .profiles       = NULL_IF_CONFIG_SMALL(profiles),
    .priv_class     = &class_vp9,
    .defaults       = defaults,
    .init_static_data = ff_vp9_init_static,
};
#endif /* CONFIG_LIBVPX_VP9_ENCODER */<|MERGE_RESOLUTION|>--- conflicted
+++ resolved
@@ -382,7 +382,7 @@
     VP8Context *ctx = avctx->priv_data;
     struct vpx_codec_enc_cfg enccfg = { 0 };
     struct vpx_codec_enc_cfg enccfg_alpha;
-    vpx_codec_flags_t flags = (avctx->flags & CODEC_FLAG_PSNR) ? VPX_CODEC_USE_PSNR : 0;
+    vpx_codec_flags_t flags = (avctx->flags & AV_CODEC_FLAG_PSNR) ? VPX_CODEC_USE_PSNR : 0;
     int res;
     vpx_img_fmt_t img_fmt = VPX_IMG_FMT_I420;
 #if CONFIG_LIBVPX_VP9_ENCODER
@@ -837,7 +837,6 @@
             stats->sz += pkt->data.twopass_stats.sz;
             break;
         }
-<<<<<<< HEAD
         case VPX_CODEC_PSNR_PKT:
             av_assert0(!ctx->have_sse);
             ctx->sse[0] = pkt->data.psnr.sse[0];
@@ -846,9 +845,6 @@
             ctx->sse[3] = pkt->data.psnr.sse[3];
             ctx->have_sse = 1;
             break;
-=======
-        case VPX_CODEC_PSNR_PKT: //FIXME add support for AV_CODEC_FLAG_PSNR
->>>>>>> 7c6eb0a1
         case VPX_CODEC_CUSTOM_PKT:
             //ignore unsupported/unrecognized packet types
             break;
