--- conflicted
+++ resolved
@@ -2626,13 +2626,7 @@
     msvc)
         # Check whether the current MSVC version needs the C99 converter.
         # From MSVC 2013 (compiler major version 18) onwards, it does actually
-<<<<<<< HEAD
-        # support enough of C99 to build ffmpeg, but we still need to use
-        # c99wrap for passing command line parameters with a space (for
-        # avoiding msys path mangling/conversion issues). Default to the new
-=======
-        # support enough of C99 to build libav. Default to the new
->>>>>>> ea9f7173
+        # support enough of C99 to build ffmpeg. Default to the new
         # behaviour if the regexp was unable to match anything, since this
         # successfully parses the version number of existing supported
         # versions that require the converter (MSVC 2010 and 2012).
