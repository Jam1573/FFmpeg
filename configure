#!/bin/sh
#
# FFmpeg configure script
#
# Copyright (c) 2000-2002 Fabrice Bellard
# Copyright (c) 2005-2008 Diego Biurrun
# Copyright (c) 2005-2008 Mans Rullgard
#

# Prevent locale nonsense from breaking basic text processing.
LC_ALL=C
export LC_ALL

# make sure we are running under a compatible shell
# try to make this part work with most shells

try_exec(){
    echo "Trying shell $1"
    type "$1" > /dev/null 2>&1 && exec "$@"
}

unset foo
(: ${foo%%bar}) 2> /dev/null
E1="$?"

(: ${foo?}) 2> /dev/null
E2="$?"

if test "$E1" != 0 || test "$E2" = 0; then
    echo "Broken shell detected.  Trying alternatives."
    export FF_CONF_EXEC
    if test "0$FF_CONF_EXEC" -lt 1; then
        FF_CONF_EXEC=1
        try_exec bash "$0" "$@"
    fi
    if test "0$FF_CONF_EXEC" -lt 2; then
        FF_CONF_EXEC=2
        try_exec ksh "$0" "$@"
    fi
    if test "0$FF_CONF_EXEC" -lt 3; then
        FF_CONF_EXEC=3
        try_exec /usr/xpg4/bin/sh "$0" "$@"
    fi
    echo "No compatible shell script interpreter found."
    echo "This configure script requires a POSIX-compatible shell"
    echo "such as bash or ksh."
    echo "THIS IS NOT A BUG IN FFMPEG, DO NOT REPORT IT AS SUCH."
    echo "Instead, install a working POSIX-compatible shell."
    echo "Disabling this configure test will create a broken FFmpeg."
    if test "$BASH_VERSION" = '2.04.0(1)-release'; then
        echo "This bash version ($BASH_VERSION) is broken on your platform."
        echo "Upgrade to a later version if available."
    fi
    exit 1
fi

show_help(){
cat <<EOF
Usage: configure [options]
Options: [defaults in brackets after descriptions]

Standard options:
  --help                   print this message
  --logfile=FILE           log tests and output to FILE [config.log]
  --disable-logging        do not log configure debug information
  --prefix=PREFIX          install in PREFIX [$prefix]
  --bindir=DIR             install binaries in DIR [PREFIX/bin]
  --datadir=DIR            install data files in DIR [PREFIX/share/ffmpeg]
  --libdir=DIR             install libs in DIR [PREFIX/lib]
  --shlibdir=DIR           install shared libs in DIR [PREFIX/lib]
  --incdir=DIR             install includes in DIR [PREFIX/include]
  --mandir=DIR             install man page in DIR [PREFIX/share/man]

Configuration options:
  --disable-static         do not build static libraries [no]
  --enable-shared          build shared libraries [no]
  --enable-gpl             allow use of GPL code, the resulting libs
                           and binaries will be under GPL [no]
  --enable-version3        upgrade (L)GPL to version 3 [no]
  --enable-nonfree         allow use of nonfree code, the resulting libs
                           and binaries will be unredistributable [no]
  --disable-doc            do not build documentation
  --disable-ffmpeg         disable ffmpeg build
  --disable-ffplay         disable ffplay build
  --disable-ffprobe        disable ffprobe build
  --disable-ffserver       disable ffserver build
  --disable-avdevice       disable libavdevice build
  --disable-avcodec        disable libavcodec build
  --disable-avformat       disable libavformat build
  --disable-swscale        disable libswscale build
  --disable-postproc       disable libpostproc build
  --disable-avfilter       disable video filter support [no]
  --disable-pthreads       disable pthreads [auto]
  --enable-w32threads      use Win32 threads [no]
  --enable-x11grab         enable X11 grabbing [no]
  --disable-network        disable network support [no]
  --enable-gray            enable full grayscale support (slower color)
  --disable-swscale-alpha  disable alpha channel support in swscale
  --disable-fastdiv        disable table-based division
  --enable-small           optimize for size instead of speed
  --disable-aandct         disable AAN DCT code
  --disable-dct            disable DCT code
  --disable-fft            disable FFT code
  --disable-golomb         disable Golomb code
  --disable-huffman        disable Huffman code
  --disable-lpc            disable LPC code
  --disable-mdct           disable MDCT code
  --disable-rdft           disable RDFT code
  --enable-vaapi           enable VAAPI code
  --enable-vdpau           enable VDPAU code
  --disable-dxva2          disable DXVA2 code
  --enable-runtime-cpudetect detect cpu capabilities at runtime (bigger binary)
  --enable-hardcoded-tables use hardcoded tables instead of runtime generation
  --enable-memalign-hack   emulate memalign, interferes with memory debuggers
  --disable-everything     disable all components listed below
  --disable-encoder=NAME   disable encoder NAME
  --enable-encoder=NAME    enable encoder NAME
  --disable-encoders       disable all encoders
  --disable-decoder=NAME   disable decoder NAME
  --enable-decoder=NAME    enable decoder NAME
  --disable-decoders       disable all decoders
  --disable-hwaccel=NAME   disable hwaccel NAME
  --enable-hwaccel=NAME    enable hwaccel NAME
  --disable-hwaccels       disable all hwaccels
  --disable-muxer=NAME     disable muxer NAME
  --enable-muxer=NAME      enable muxer NAME
  --disable-muxers         disable all muxers
  --disable-demuxer=NAME   disable demuxer NAME
  --enable-demuxer=NAME    enable demuxer NAME
  --disable-demuxers       disable all demuxers
  --enable-parser=NAME     enable parser NAME
  --disable-parser=NAME    disable parser NAME
  --disable-parsers        disable all parsers
  --enable-bsf=NAME        enable bitstream filter NAME
  --disable-bsf=NAME       disable bitstream filter NAME
  --disable-bsfs           disable all bitstream filters
  --enable-protocol=NAME   enable protocol NAME
  --disable-protocol=NAME  disable protocol NAME
  --disable-protocols      disable all protocols
  --disable-indev=NAME     disable input device NAME
  --disable-outdev=NAME    disable output device NAME
  --disable-indevs         disable input devices
  --disable-outdevs        disable output devices
  --disable-devices        disable all devices
  --enable-filter=NAME     enable filter NAME
  --disable-filter=NAME    disable filter NAME
  --disable-filters        disable all filters
  --list-decoders          show all available decoders
  --list-encoders          show all available encoders
  --list-hwaccels          show all available hardware accelerators
  --list-muxers            show all available muxers
  --list-demuxers          show all available demuxers
  --list-parsers           show all available parsers
  --list-protocols         show all available protocols
  --list-bsfs              show all available bitstream filters
  --list-indevs            show all available input devices
  --list-outdevs           show all available output devices
  --list-filters           show all available filters

External library support:
  --enable-avisynth        enable reading of AVISynth script files [no]
  --enable-bzlib           enable bzlib [autodetect]
  --enable-libcelt         enable CELT/Opus decoding via libcelt [no]
  --enable-frei0r          enable frei0r video filtering
  --enable-libopencore-amrnb enable AMR-NB de/encoding via libopencore-amrnb [no]
  --enable-libopencore-amrwb enable AMR-WB decoding via libopencore-amrwb [no]
  --enable-libopencv       enable video filtering via libopencv [no]
  --enable-libdc1394       enable IIDC-1394 grabbing using libdc1394
                           and libraw1394 [no]
  --enable-libdirac        enable Dirac support via libdirac [no]
  --enable-libfaac         enable FAAC support via libfaac [no]
  --enable-libfreetype     enable libfreetype [no]
  --enable-libgsm          enable GSM support via libgsm [no]
  --enable-libmp3lame      enable MP3 encoding via libmp3lame [no]
  --enable-libnut          enable NUT (de)muxing via libnut,
                           native (de)muxer exists [no]
  --enable-libopenjpeg     enable JPEG 2000 decoding via OpenJPEG [no]
  --enable-librtmp         enable RTMP[E] support via librtmp [no]
  --enable-libschroedinger enable Dirac support via libschroedinger [no]
  --enable-libspeex        enable Speex decoding via libspeex [no]
  --enable-libtheora       enable Theora encoding via libtheora [no]
  --enable-libvo-aacenc    enable AAC encoding via libvo-aacenc [no]
  --enable-libvo-amrwbenc  enable AMR-WB encoding via libvo-amrwbenc [no]
  --enable-libvorbis       enable Vorbis encoding via libvorbis,
                           native implementation exists [no]
  --enable-libvpx          enable VP8 support via libvpx [no]
  --enable-libx264         enable H.264 encoding via x264 [no]
  --enable-libxavs         enable AVS encoding via xavs [no]
  --enable-libxvid         enable Xvid encoding via xvidcore,
                           native MPEG-4/Xvid encoder exists [no]
  --enable-mlib            enable Sun medialib [no]
  --enable-zlib            enable zlib [autodetect]

Advanced options (experts only):
  --cross-prefix=PREFIX    use PREFIX for compilation tools [$cross_prefix]
  --enable-cross-compile   assume a cross-compiler is used
  --sysroot=PATH           root of cross-build tree
  --sysinclude=PATH        location of cross-build system headers
  --target-os=OS           compiler targets OS [$target_os]
  --target-exec=CMD        command to run executables on target
  --target-path=DIR        path to view of build directory on target
  --nm=NM                  use nm tool
  --ar=AR                  use archive tool AR [$ar_default]
  --as=AS                  use assembler AS [$as_default]
  --cc=CC                  use C compiler CC [$cc_default]
  --ld=LD                  use linker LD
  --host-cc=HOSTCC         use host C compiler HOSTCC
  --host-cflags=HCFLAGS    use HCFLAGS when compiling for host
  --host-ldflags=HLDFLAGS  use HLDFLAGS when linking for host
  --host-libs=HLIBS        use libs HLIBS when linking for host
  --extra-cflags=ECFLAGS   add ECFLAGS to CFLAGS [$CFLAGS]
  --extra-ldflags=ELDFLAGS add ELDFLAGS to LDFLAGS [$LDFLAGS]
  --extra-libs=ELIBS       add ELIBS [$ELIBS]
  --extra-version=STRING   version string suffix []
  --build-suffix=SUFFIX    library name suffix []
  --arch=ARCH              select architecture [$arch]
  --cpu=CPU                select the minimum required CPU (affects
                           instruction selection, may crash on older CPUs)
  --disable-asm            disable all assembler optimizations
  --disable-altivec        disable AltiVec optimizations
  --disable-amd3dnow       disable 3DNow! optimizations
  --disable-amd3dnowext    disable 3DNow! extended optimizations
  --disable-mmx            disable MMX optimizations
  --disable-mmx2           disable MMX2 optimizations
  --disable-sse            disable SSE optimizations
  --disable-ssse3          disable SSSE3 optimizations
  --disable-avx            disable AVX optimizations
  --disable-armv5te        disable armv5te optimizations
  --disable-armv6          disable armv6 optimizations
  --disable-armv6t2        disable armv6t2 optimizations
  --disable-armvfp         disable ARM VFP optimizations
  --disable-iwmmxt         disable iwmmxt optimizations
  --disable-mmi            disable MMI optimizations
  --disable-neon           disable neon optimizations
  --disable-vis            disable VIS optimizations
  --disable-yasm           disable use of yasm assembler
  --enable-pic             build position-independent code
  --malloc-prefix=PFX      prefix malloc and related names with PFX
  --enable-sram            allow use of on-chip SRAM
  --disable-symver         disable symbol versioning

Developer options (useful when working on FFmpeg itself):
  --disable-debug          disable debugging symbols
  --enable-debug=LEVEL     set the debug level [$debuglevel]
  --disable-optimizations  disable compiler optimizations
  --enable-extra-warnings  enable more compiler warnings
  --disable-stripping      disable stripping of executables and shared libraries
  --samples=PATH           location of test samples for FATE, if not set use
                           \$FATE_SAMPLES at make invocation time.

NOTE: Object files are built at the place where configure is launched.
EOF
  exit 0
}

quotes='""'

log(){
    echo "$@" >> $logfile
}

log_file(){
    log BEGIN $1
    pr -n -t $1 >> $logfile
    log END $1
}

echolog(){
    log "$@"
    echo "$@"
}

warn(){
    log "WARNING: $*"
    WARNINGS="${WARNINGS}WARNING: $*\n"
}

die(){
    echolog "$@"
    cat <<EOF

If you think configure made a mistake, make sure you are using the latest
version from Git.  If the latest version fails, report the problem to the
ffmpeg-user@ffmpeg.org mailing list or IRC #ffmpeg on irc.freenode.net.
EOF
    if disabled logging; then
        cat <<EOF
Rerun configure with logging enabled (do not use --disable-logging), and
include the log this produces with your report.
EOF
    else
cat <<EOF
Include the log file "$logfile" produced by configure as this will help
solving the problem.
EOF
    fi
    exit 1
}

# Avoid locale weirdness, besides we really just want to translate ASCII.
toupper(){
    echo "$@" | tr abcdefghijklmnopqrstuvwxyz ABCDEFGHIJKLMNOPQRSTUVWXYZ
}

tolower(){
    echo "$@" | tr ABCDEFGHIJKLMNOPQRSTUVWXYZ abcdefghijklmnopqrstuvwxyz
}

c_escape(){
    echo "$*" | sed 's/["\\]/\\\0/g'
}

sh_quote(){
    v=$(echo "$1" | sed "s/'/'\\\\''/g")
    test "x$v" = "x${v#*[!A-Za-z0-9_/.+-]}" || v="'$v'"
    echo "$v"
}

cleanws(){
    echo "$@" | sed 's/^ *//;s/  */ /g;s/ *$//'
}

filter(){
    pat=$1
    shift
    for v; do
        eval "case $v in $pat) echo $v ;; esac"
    done
}

filter_out(){
    pat=$1
    shift
    for v; do
        eval "case $v in $pat) ;; *) echo $v ;; esac"
    done
}

map(){
    m=$1
    shift
    for v; do eval $m; done
}

set_all(){
    value=$1
    shift
    for var in $*; do
        eval $var=$value
    done
}

set_weak(){
    value=$1
    shift
    for var; do
        eval : \${$var:=$value}
    done
}

set_safe(){
    var=$1
    shift
    eval $(echo "$var" | sed 's/[^A-Za-z0-9_]/_/g')='$*'
}

get_safe(){
    eval echo \$$(echo "$1" | sed 's/[^A-Za-z0-9_]/_/g')
}

pushvar(){
    for var in $*; do
        eval level=\${${var}_level:=0}
        eval ${var}_${level}="\$$var"
        eval ${var}_level=$(($level+1))
    done
}

popvar(){
    for var in $*; do
        eval level=\${${var}_level:-0}
        test $level = 0 && continue
        eval level=$(($level-1))
        eval $var="\${${var}_${level}}"
        eval ${var}_level=$level
        eval unset ${var}_${level}
    done
}

enable(){
    set_all yes $*
}

disable(){
    set_all no $*
}

enable_weak(){
    set_weak yes $*
}

disable_weak(){
    set_weak no $*
}

enable_safe(){
    for var; do
        enable $(echo "$var" | sed 's/[^A-Za-z0-9_]/_/g')
    done
}

disable_safe(){
    for var; do
        disable $(echo "$var" | sed 's/[^A-Za-z0-9_]/_/g')
    done
}

do_enable_deep(){
    for var; do
        enabled $var && continue
        eval sel="\$${var}_select"
        eval sgs="\$${var}_suggest"
        pushvar var sgs
        enable_deep $sel
        popvar sgs
        enable_deep_weak $sgs
        popvar var
    done
}

enable_deep(){
    do_enable_deep $*
    enable $*
}

enable_deep_weak(){
    do_enable_deep $*
    enable_weak $*
}

enabled(){
    test "${1#!}" = "$1" && op== || op=!=
    eval test "x\$${1#!}" $op "xyes"
}

disabled(){
    test "${1#!}" = "$1" && op== || op=!=
    eval test "x\$${1#!}" $op "xno"
}

enabled_all(){
    for opt; do
        enabled $opt || return 1
    done
}

disabled_all(){
    for opt; do
        disabled $opt || return 1
    done
}

enabled_any(){
    for opt; do
        enabled $opt && return 0
    done
}

disabled_any(){
    for opt; do
        disabled $opt && return 0
    done
    return 1
}

set_default(){
    for opt; do
        eval : \${$opt:=\$${opt}_default}
    done
}

is_in(){
    value=$1
    shift
    for var in $*; do
        [ $var = $value ] && return 0
    done
    return 1
}

check_deps(){
    for cfg; do
        cfg="${cfg#!}"
        enabled ${cfg}_checking && die "Circular dependency for $cfg."
        disabled ${cfg}_checking && continue
        enable ${cfg}_checking

        eval dep_all="\$${cfg}_deps"
        eval dep_any="\$${cfg}_deps_any"
        eval dep_sel="\$${cfg}_select"
        eval dep_sgs="\$${cfg}_suggest"
        eval dep_ifa="\$${cfg}_if"
        eval dep_ifn="\$${cfg}_if_any"

        pushvar cfg dep_all dep_any dep_sel dep_sgs dep_ifa dep_ifn
        check_deps $dep_all $dep_any $dep_sel $dep_sgs $dep_ifa $dep_ifn
        popvar cfg dep_all dep_any dep_sel dep_sgs dep_ifa dep_ifn

        [ -n "$dep_ifa" ] && { enabled_all $dep_ifa && enable_weak $cfg; }
        [ -n "$dep_ifn" ] && { enabled_any $dep_ifn && enable_weak $cfg; }
        enabled_all  $dep_all || disable $cfg
        enabled_any  $dep_any || disable $cfg
        disabled_any $dep_sel && disable $cfg

        if enabled $cfg; then
            eval dep_extralibs="\$${cfg}_extralibs"
            test -n "$dep_extralibs" && add_extralibs $dep_extralibs
            enable_deep $dep_sel
            enable_deep_weak $dep_sgs
        fi

        disable ${cfg}_checking
    done
}

print_config_h(){
    enabled $1 && v=1 || v=0
    echo "#define $2 $v"
}

print_config_mak(){
    enabled $1 && v= || v=!
    echo "$v$2=yes"
}

print_config_asm(){
    enabled $1 && echo "%define $2"
}

print_config(){
    pfx=$1
    files=$2
    shift 2
    for cfg; do
        ucname="$(toupper $cfg)"
        for f in $files; do
            "print_config_${f##*.}" $cfg ${pfx}${ucname} >>$f
        done
    done
}

print_enabled(){
    test "$1" = -n && end=" " && shift || end="\n"
    suf=$1
    shift
    for v; do
        enabled $v && printf "%s$end" ${v%$suf};
    done
}

append(){
    var=$1
    shift
    eval "$var=\"\$$var $*\""
}

prepend(){
    var=$1
    shift
    eval "$var=\"$* \$$var\""
}

add_cppflags(){
    append CPPFLAGS $($filter_cppflags "$@")
}

add_cflags(){
    append CFLAGS $($filter_cflags "$@")
}

add_asflags(){
    append ASFLAGS $($filter_asflags "$@")
}

add_ldflags(){
    append LDFLAGS "$@"
}

add_extralibs(){
    prepend extralibs "$@"
}

check_cmd(){
    log "$@"
    "$@" >> $logfile 2>&1
}

check_cc(){
    log check_cc "$@"
    cat > $TMPC
    log_file $TMPC
    check_cmd $cc $CPPFLAGS $CFLAGS "$@" -c -o $TMPO $TMPC
}

check_cpp(){
    log check_cpp "$@"
    cat > $TMPC
    log_file $TMPC
    check_cmd $cc $CPPFLAGS $CFLAGS "$@" -E -o $TMPO $TMPC
}

check_as(){
    log check_as "$@"
    cat > $TMPC
    log_file $TMPC
    check_cmd $as $CPPFLAGS $ASFLAGS "$@" -c -o $TMPO $TMPC
}

check_asm(){
    log check_asm "$@"
    name="$1"
    code="$2"
    shift 2
    disable $name
    check_as "$@" <<EOF && enable $name
void foo(void){ __asm__ volatile($code); }
EOF
}

check_yasm(){
    log check_yasm "$@"
    echo "$1" > $TMPS
    log_file $TMPS
    shift 1
    check_cmd $yasmexe $YASMFLAGS "$@" -o $TMPO $TMPS
}

check_ld(){
    log check_ld "$@"
    flags=''
    libs=''
    for f; do
        test "${f}" = "${f#-l}" && flags="$flags $f" || libs="$libs $f"
    done
    check_cc $($filter_cflags $flags) || return
    check_cmd $ld $LDFLAGS $flags -o $TMPE $TMPO $libs $extralibs
}

check_cppflags(){
    log check_cppflags "$@"
    set -- $($filter_cppflags "$@")
    check_cc "$@" <<EOF && append CPPFLAGS "$@"
int x;
EOF
}

check_cflags(){
    log check_cflags "$@"
    set -- $($filter_cflags "$@")
    check_cc "$@" <<EOF && append CFLAGS "$@"
int x;
EOF
}

test_ldflags(){
    log test_ldflags "$@"
    check_ld "$@" <<EOF
int main(void){ return 0; }
EOF
}

check_ldflags(){
    log check_ldflags "$@"
    test_ldflags "$@" && add_ldflags "$@"
}

check_header(){
    log check_header "$@"
    header=$1
    shift
    disable_safe $header
    check_cpp "$@" <<EOF && enable_safe $header
#include <$header>
int x;
EOF
}

check_func(){
    log check_func "$@"
    func=$1
    shift
    disable $func
    check_ld "$@" <<EOF && enable $func
extern int $func();
int main(void){ $func(); }
EOF
}

check_mathfunc(){
    log check_mathfunc "$@"
    func=$1
    shift
    disable $func
    check_ld "$@" <<EOF && enable $func
#include <math.h>
float foo(float f) { return $func(f); }
int main(void){ return 0; }
EOF
}

check_func_headers(){
    log check_func_headers "$@"
    headers=$1
    funcs=$2
    shift 2
    {
        for hdr in $headers; do
            echo "#include <$hdr>"
        done
        for func in $funcs; do
            echo "long check_$func(void) { return (long) $func; }"
        done
        echo "int main(void) { return 0; }"
    } | check_ld "$@" && enable $funcs && enable_safe $headers
}

check_cpp_condition(){
    log check_cpp_condition "$@"
    header=$1
    condition=$2
    shift 2
    check_cpp $($filter_cppflags "$@") <<EOF
#include <$header>
#if !($condition)
#error "unsatisfied condition: $condition"
#endif
EOF
}

check_lib(){
    log check_lib "$@"
    header="$1"
    func="$2"
    shift 2
    check_header $header && check_func $func "$@" && add_extralibs "$@"
}

check_lib2(){
    log check_lib2 "$@"
    headers="$1"
    funcs="$2"
    shift 2
    check_func_headers "$headers" "$funcs" "$@" && add_extralibs "$@"
}

check_pkg_config(){
    log check_pkg_config "$@"
    pkg="$1"
    headers="$2"
    funcs="$3"
    shift 3
    $pkg_config --exists $pkg 2>/dev/null || return
    pkg_cflags=$($pkg_config --cflags $pkg)
    pkg_libs=$($pkg_config --libs $pkg)
    check_func_headers "$headers" "$funcs" $pkg_cflags $pkg_libs "$@" &&
        set_safe ${pkg}_cflags $pkg_cflags   &&
        set_safe ${pkg}_libs   $pkg_libs
}

check_exec(){
    check_ld "$@" && { enabled cross_compile || $TMPE >> $logfile 2>&1; }
}

check_exec_crash(){
    code=$(cat)

    # exit() is not async signal safe.  _Exit (C99) and _exit (POSIX)
    # are safe but may not be available everywhere.  Thus we use
    # raise(SIGTERM) instead.  The check is run in a subshell so we
    # can redirect the "Terminated" message from the shell.  SIGBUS
    # is not defined by standard C so it is used conditionally.

    (check_exec "$@") >> $logfile 2>&1 <<EOF
#include <signal.h>
static void sighandler(int sig){
    raise(SIGTERM);
}
int main(void){
    signal(SIGILL, sighandler);
    signal(SIGFPE, sighandler);
    signal(SIGSEGV, sighandler);
#ifdef SIGBUS
    signal(SIGBUS, sighandler);
#endif
    { $code }
}
EOF
}

check_type(){
    log check_type "$@"
    headers=$1
    type=$2
    shift 2
    disable_safe "$type"
    incs=""
    for hdr in $headers; do
        incs="$incs
#include <$hdr>"
    done
    check_cc "$@" <<EOF && enable_safe "$type"
$incs
$type v;
EOF
}

check_struct(){
    log check_type "$@"
    headers=$1
    struct=$2
    member=$3
    shift 3
    disable_safe "${struct}_${member}"
    incs=""
    for hdr in $headers; do
        incs="$incs
#include <$hdr>"
    done
    check_cc "$@" <<EOF && enable_safe "${struct}_${member}"
$incs
const void *p = &(($struct *)0)->$member;
EOF
}

require(){
    name="$1"
    header="$2"
    func="$3"
    shift 3
    check_lib $header $func "$@" || die "ERROR: $name not found"
}

require2(){
    name="$1"
    headers="$2"
    func="$3"
    shift 3
    check_lib2 "$headers" $func "$@" || die "ERROR: $name not found"
}

require_pkg_config(){
    pkg="$1"
    check_pkg_config "$@" || die "ERROR: $pkg not found"
    add_cflags    $(get_safe ${pkg}_cflags)
    add_extralibs $(get_safe ${pkg}_libs)
}

check_host_cc(){
    log check_host_cc "$@"
    cat > $TMPC
    log_file $TMPC
    check_cmd $host_cc $host_cflags "$@" -c -o $TMPO $TMPC
}

check_host_cflags(){
    log check_host_cflags "$@"
    check_host_cc "$@" <<EOF && append host_cflags "$@"
int x;
EOF
}

apply(){
    file=$1
    shift
    "$@" < "$file" > "$file.tmp" && mv "$file.tmp" "$file" || rm "$file.tmp"
}

cp_if_changed(){
    cmp -s "$1" "$2" &&
        echo "$2 is unchanged" ||
        cp -f "$1" "$2"
}

# CONFIG_LIST contains configurable options, while HAVE_LIST is for
# system-dependent things.

COMPONENT_LIST="
    bsfs
    decoders
    demuxers
    encoders
    filters
    hwaccels
    indevs
    muxers
    outdevs
    parsers
    protocols
"

CONFIG_LIST="
    $COMPONENT_LIST
    aandct
    ac3dsp
    avcodec
    avdevice
    avfilter
    avformat
    avisynth
    bzlib
    crystalhd
    dct
    doc
    dwt
    dxva2
    fastdiv
    ffmpeg
    ffplay
    ffprobe
    ffserver
    fft
    frei0r
    golomb
    gpl
    gray
    h264dsp
    h264pred
    hardcoded_tables
    huffman
    libcelt
    libdc1394
    libdirac
    libfaac
    libfreetype
    libgsm
    libmp3lame
    libnut
    libopencore_amrnb
    libopencore_amrwb
    libopencv
    libopenjpeg
    librtmp
    libschroedinger
    libspeex
    libtheora
    libvo_aacenc
    libvo_amrwbenc
    libvorbis
    libvpx
    libx264
    libxavs
    libxvid
    lpc
    lsp
    mdct
    memalign_hack
    mlib
    mpegaudiodsp
    network
    nonfree
    pic
    postproc
    rdft
    rtpdec
    runtime_cpudetect
    shared
    sinewin
    small
    sram
    static
    swscale
    swscale_alpha
    vaapi
    vdpau
    version3
    x11grab
    zlib
"

THREADS_LIST='
    pthreads
    w32threads
'

ARCH_LIST='
    alpha
    arm
    avr32
    avr32_ap
    avr32_uc
    bfin
    ia64
    m68k
    mips
    mips64
    parisc
    ppc
    ppc64
    s390
    sh4
    sparc
    sparc64
    tomi
    x86
    x86_32
    x86_64
'

ARCH_EXT_LIST='
    altivec
    amd3dnow
    amd3dnowext
    armv5te
    armv6
    armv6t2
    armvfp
    avx
    iwmmxt
    mmi
    mmx
    mmx2
    neon
    ppc4xx
    sse
    ssse3
    vfpv3
    vis
'

HAVE_LIST_PUB='
    bigendian
    fast_unaligned
'

HAVE_LIST="
    $ARCH_EXT_LIST
    $HAVE_LIST_PUB
    $THREADS_LIST
    aligned_stack
    alsa_asoundlib_h
    altivec_h
    arpa_inet_h
    attribute_may_alias
    attribute_packed
    bswap
    closesocket
    cmov
    dcbzl
    dev_bktr_ioctl_bt848_h
    dev_bktr_ioctl_meteor_h
    dev_ic_bt8xx_h
    dev_video_meteor_ioctl_meteor_h
    dev_video_bktr_ioctl_bt848_h
    dlfcn_h
    dlopen
    dos_paths
    ebp_available
    ebx_available
    exp2
    exp2f
    fast_64bit
    fast_clz
    fast_cmov
    fcntl
    fork
    getaddrinfo
    gethrtime
    GetProcessMemoryInfo
    GetProcessTimes
    getrusage
    gnu_as
    struct_rusage_ru_maxrss
    ibm_asm
    inet_aton
    inline_asm
    isatty
    kbhit
    ldbrx
    llrint
    llrintf
    local_aligned_16
    local_aligned_8
    localtime_r
    log2
    log2f
    loongson
    lrint
    lrintf
    lzo1x_999_compress
    machine_ioctl_bt848_h
    machine_ioctl_meteor_h
    malloc_h
    MapViewOfFile
    memalign
    mkstemp
    mmap
    pld
    posix_memalign
    round
    roundf
    sdl
    sdl_video_size
    setmode
    sndio_h
    socklen_t
    soundcard_h
    poll_h
    setrlimit
    strerror_r
    strtok_r
    struct_addrinfo
    struct_ipv6_mreq
    struct_sockaddr_in6
    struct_sockaddr_sa_len
    struct_sockaddr_storage
    symver
    symver_gnu_asm
    symver_asm_label
    sys_mman_h
    sys_resource_h
    sys_select_h
    sys_soundcard_h
    sys_videoio_h
    ten_operands
    termios_h
    threads
    trunc
    truncf
    vfp_args
    VirtualAlloc
    winsock2_h
    xform_asm
    xmm_clobbers
    yasm
"

# options emitted with CONFIG_ prefix but not available on command line
CONFIG_EXTRA="
    avutil
    gplv3
    lgplv3
"

CMDLINE_SELECT="
    $ARCH_EXT_LIST
    $CONFIG_LIST
    $THREADS_LIST
    asm
    cross_compile
    debug
    extra_warnings
    logging
    optimizations
    stripping
    symver
    yasm
"

PATHS_LIST='
    bindir
    datadir
    incdir
    libdir
    mandir
    prefix
    shlibdir
'

CMDLINE_SET="
    $PATHS_LIST
    ar
    arch
    as
    build_suffix
    cc
    cpu
    cross_prefix
    dep_cc
    extra_version
    host_cc
    host_cflags
    host_ldflags
    host_libs
    host_os
    install
    ld
    logfile
    malloc_prefix
    nm
    pkg_config
    samples
    strip
    sysinclude
    sysroot
    target_exec
    target_os
    target_path
"

CMDLINE_APPEND="
    extra_cflags
"

# code dependency declarations

# architecture extensions

armv5te_deps="arm"
armv6_deps="arm"
armv6t2_deps="arm"
armvfp_deps="arm"
iwmmxt_deps="arm"
neon_deps="arm"
vfpv3_deps="armvfp"

mmi_deps="mips"

altivec_deps="ppc"
ppc4xx_deps="ppc"

vis_deps="sparc"

x86_64_suggest="cmov fast_cmov"
amd3dnow_deps="mmx"
amd3dnowext_deps="amd3dnow"
mmx_deps="x86"
mmx2_deps="mmx"
sse_deps="mmx"
ssse3_deps="sse"
avx_deps="ssse3"

aligned_stack_if_any="ppc x86"
fast_64bit_if_any="alpha ia64 mips64 parisc64 ppc64 sparc64 x86_64"
fast_clz_if_any="alpha armv5te avr32 mips ppc x86"
fast_unaligned_if_any="armv6 ppc x86"

need_memalign="altivec neon sse"
inline_asm_deps="!tms470"

symver_if_any="symver_asm_label symver_gnu_asm"

# subsystems
dct_select="rdft"
mdct_select="fft"
rdft_select="fft"
mpegaudiodsp_select="dct"

# decoders / encoders / hardware accelerators
aac_decoder_select="mdct sinewin"
aac_encoder_select="mdct sinewin"
aac_latm_decoder_select="aac_decoder aac_latm_parser"
ac3_decoder_select="mdct ac3dsp ac3_parser"
ac3_encoder_select="mdct ac3dsp"
ac3_fixed_encoder_select="mdct ac3dsp"
alac_encoder_select="lpc"
amrnb_decoder_select="lsp"
amrwb_decoder_select="lsp"
atrac1_decoder_select="mdct sinewin"
atrac3_decoder_select="mdct"
binkaudio_dct_decoder_select="mdct rdft dct sinewin"
binkaudio_rdft_decoder_select="mdct rdft sinewin"
cavs_decoder_select="golomb"
cook_decoder_select="mdct sinewin"
cscd_decoder_suggest="zlib"
dca_decoder_select="mdct"
dnxhd_encoder_select="aandct"
dxa_decoder_select="zlib"
eac3_decoder_select="ac3_decoder"
eac3_encoder_select="mdct ac3dsp"
eamad_decoder_select="aandct"
eatgq_decoder_select="aandct"
eatqi_decoder_select="aandct"
ffv1_decoder_select="golomb"
flac_decoder_select="golomb"
flac_encoder_select="golomb lpc"
flashsv_decoder_select="zlib"
flashsv_encoder_select="zlib"
flashsv2_encoder_select="zlib"
flv_decoder_select="h263_decoder"
flv_encoder_select="h263_encoder"
fraps_decoder_select="huffman"
h261_encoder_select="aandct"
h263_decoder_select="h263_parser"
h263_encoder_select="aandct"
h263_vaapi_hwaccel_select="vaapi h263_decoder"
h263i_decoder_select="h263_decoder"
h263p_encoder_select="h263_encoder"
h264_decoder_select="golomb h264dsp h264pred"
h264_crystalhd_decoder_select="crystalhd h264_mp4toannexb_bsf h264_parser"
h264_dxva2_hwaccel_deps="dxva2api_h"
h264_dxva2_hwaccel_select="dxva2 h264_decoder"
h264_vaapi_hwaccel_select="vaapi"
h264_vdpau_decoder_select="vdpau h264_decoder"
imc_decoder_select="fft mdct sinewin"
jpegls_decoder_select="golomb"
jpegls_encoder_select="golomb"
ljpeg_encoder_select="aandct"
loco_decoder_select="golomb"
mjpeg_encoder_select="aandct"
mlp_decoder_select="mlp_parser"
mp1_decoder_select="mpegaudiodsp"
mp2_decoder_select="mpegaudiodsp"
mp3adu_decoder_select="mpegaudiodsp"
mp3_decoder_select="mpegaudiodsp"
mp3on4_decoder_select="mpegaudiodsp"
mp1float_decoder_select="mpegaudiodsp"
mp2float_decoder_select="mpegaudiodsp"
mp3adufloat_decoder_select="mpegaudiodsp"
mp3float_decoder_select="mpegaudiodsp"
mp3on4float_decoder_select="mpegaudiodsp"
mpeg1video_encoder_select="aandct"
mpeg2video_encoder_select="aandct"
mpeg4_decoder_select="h263_decoder mpeg4video_parser"
mpeg4_encoder_select="h263_encoder"
mpeg_vdpau_decoder_select="vdpau mpegvideo_decoder"
mpeg1_vdpau_decoder_select="vdpau mpeg1video_decoder"
mpeg1_vdpau_hwaccel_select="vdpau mpeg1video_decoder"
mpeg2_crystalhd_decoder_select="crystalhd"
mpeg2_dxva2_hwaccel_deps="dxva2api_h"
mpeg2_dxva2_hwaccel_select="dxva2 mpeg2video_decoder"
mpeg2_vdpau_hwaccel_select="vdpau mpeg2video_decoder"
mpeg2_vaapi_hwaccel_select="vaapi mpeg2video_decoder"
mpeg4_crystalhd_decoder_select="crystalhd"
mpeg4_vaapi_hwaccel_select="vaapi mpeg4_decoder"
mpeg4_vdpau_decoder_select="vdpau mpeg4_decoder"
mpeg_xvmc_decoder_deps="X11_extensions_XvMClib_h"
mpeg_xvmc_decoder_select="mpegvideo_decoder"
msmpeg4_crystalhd_decoder_select="crystalhd"
msmpeg4v1_decoder_select="h263_decoder"
msmpeg4v1_encoder_select="h263_encoder"
msmpeg4v2_decoder_select="h263_decoder"
msmpeg4v2_encoder_select="h263_encoder"
msmpeg4v3_decoder_select="h263_decoder"
msmpeg4v3_encoder_select="h263_encoder"
nellymoser_decoder_select="mdct sinewin"
nellymoser_encoder_select="mdct sinewin"
png_decoder_select="zlib"
png_encoder_select="zlib"
qcelp_decoder_select="lsp"
qdm2_decoder_select="mdct rdft mpegaudiodsp"
ra_144_encoder_select="lpc"
rv10_decoder_select="h263_decoder"
rv10_encoder_select="h263_encoder"
rv20_decoder_select="h263_decoder"
rv20_encoder_select="h263_encoder"
rv30_decoder_select="golomb h264pred"
rv40_decoder_select="golomb h264pred"
shorten_decoder_select="golomb"
sipr_decoder_select="lsp"
snow_decoder_select="dwt"
snow_encoder_select="aandct dwt"
sonic_decoder_select="golomb"
sonic_encoder_select="golomb"
sonic_ls_encoder_select="golomb"
svq1_encoder_select="aandct"
svq3_decoder_select="golomb h264dsp h264pred"
svq3_decoder_suggest="zlib"
theora_decoder_select="vp3_decoder"
tiff_decoder_suggest="zlib"
tiff_encoder_suggest="zlib"
truehd_decoder_select="mlp_decoder"
tscc_decoder_select="zlib"
twinvq_decoder_select="mdct lsp sinewin"
vc1_decoder_select="h263_decoder"
vc1_crystalhd_decoder_select="crystalhd"
vc1_dxva2_hwaccel_deps="dxva2api_h DXVA_PictureParameters_wDecodedPictureIndex"
vc1_dxva2_hwaccel_select="dxva2 vc1_decoder"
vc1_vaapi_hwaccel_select="vaapi vc1_decoder"
vc1_vdpau_decoder_select="vdpau vc1_decoder"
vorbis_decoder_select="mdct"
vorbis_encoder_select="mdct"
vp6_decoder_select="huffman"
vp6a_decoder_select="vp6_decoder"
vp6f_decoder_select="vp6_decoder"
vp8_decoder_select="h264pred"
wmapro_decoder_select="mdct sinewin"
wmav1_decoder_select="mdct sinewin"
wmav1_encoder_select="mdct sinewin"
wmav2_decoder_select="mdct sinewin"
wmav2_encoder_select="mdct sinewin"
wmavoice_decoder_select="lsp rdft dct mdct sinewin"
wmv1_decoder_select="h263_decoder"
wmv1_encoder_select="h263_encoder"
wmv2_decoder_select="h263_decoder"
wmv2_encoder_select="h263_encoder"
wmv3_decoder_select="vc1_decoder"
wmv3_crystalhd_decoder_select="crystalhd"
wmv3_dxva2_hwaccel_select="vc1_dxva2_hwaccel"
wmv3_vaapi_hwaccel_select="vc1_vaapi_hwaccel"
wmv3_vdpau_decoder_select="vc1_vdpau_decoder"
zlib_decoder_select="zlib"
zlib_encoder_select="zlib"
zmbv_decoder_select="zlib"
zmbv_encoder_select="zlib"

crystalhd_deps="libcrystalhd_libcrystalhd_if_h"
vaapi_deps="va_va_h"
vdpau_deps="vdpau_vdpau_h vdpau_vdpau_x11_h"

# parsers
h264_parser_select="golomb h264dsp h264pred"

# external libraries
libcelt_decoder_deps="libcelt"
libdirac_decoder_deps="libdirac !libschroedinger"
libdirac_encoder_deps="libdirac"
libfaac_encoder_deps="libfaac"
libgsm_decoder_deps="libgsm"
libgsm_encoder_deps="libgsm"
libgsm_ms_decoder_deps="libgsm"
libgsm_ms_encoder_deps="libgsm"
libmp3lame_encoder_deps="libmp3lame"
libopencore_amrnb_decoder_deps="libopencore_amrnb"
libopencore_amrnb_encoder_deps="libopencore_amrnb"
libopencore_amrwb_decoder_deps="libopencore_amrwb"
libopenjpeg_decoder_deps="libopenjpeg"
libschroedinger_decoder_deps="libschroedinger"
libschroedinger_encoder_deps="libschroedinger"
libspeex_decoder_deps="libspeex"
libtheora_encoder_deps="libtheora"
libvo_aacenc_encoder_deps="libvo_aacenc"
libvo_amrwbenc_encoder_deps="libvo_amrwbenc"
libvorbis_encoder_deps="libvorbis"
libvpx_decoder_deps="libvpx"
libvpx_encoder_deps="libvpx"
libx264_encoder_deps="libx264"
libxavs_encoder_deps="libxavs"
libxvid_encoder_deps="libxvid"

# demuxers / muxers
ac3_demuxer_select="ac3_parser"
asf_stream_muxer_select="asf_muxer"
avisynth_demuxer_deps="avisynth"
dirac_demuxer_select="dirac_parser"
eac3_demuxer_select="ac3_parser"
flac_demuxer_select="flac_parser"
ipod_muxer_select="mov_muxer"
libnut_demuxer_deps="libnut"
libnut_muxer_deps="libnut"
matroska_audio_muxer_select="matroska_muxer"
matroska_demuxer_suggest="zlib bzlib"
mov_demuxer_suggest="zlib"
mp3_demuxer_select="mpegaudio_parser"
mp4_muxer_select="mov_muxer"
mpegtsraw_demuxer_select="mpegts_demuxer"
mxf_d10_muxer_select="mxf_muxer"
ogg_demuxer_select="golomb"
psp_muxer_select="mov_muxer"
rtp_demuxer_select="sdp_demuxer"
rtpdec_select="asf_demuxer rm_demuxer rtp_protocol mpegts_demuxer mov_demuxer"
rtsp_demuxer_select="http_protocol rtpdec"
rtsp_muxer_select="rtp_muxer http_protocol rtp_protocol"
sap_demuxer_select="sdp_demuxer"
sap_muxer_select="rtp_muxer rtp_protocol"
sdp_demuxer_select="rtpdec"
spdif_muxer_select="aac_parser"
tg2_muxer_select="mov_muxer"
tgp_muxer_select="mov_muxer"
w64_demuxer_deps="wav_demuxer"

# indevs / outdevs
alsa_indev_deps="alsa_asoundlib_h snd_pcm_htimestamp"
alsa_outdev_deps="alsa_asoundlib_h"
bktr_indev_deps_any="dev_bktr_ioctl_bt848_h machine_ioctl_bt848_h dev_video_bktr_ioctl_bt848_h dev_ic_bt8xx_h"
dshow_indev_deps="IBaseFilter"
dshow_indev_extralibs="-lpsapi -lole32 -lstrmiids -luuid"
dv1394_indev_deps="dv1394 dv_demuxer"
fbdev_indev_deps="linux_fb_h"
jack_indev_deps="jack_jack_h sem_timedwait"
libdc1394_indev_deps="libdc1394"
oss_indev_deps_any="soundcard_h sys_soundcard_h"
oss_outdev_deps_any="soundcard_h sys_soundcard_h"
sdl_outdev_deps="sdl"
sndio_indev_deps="sndio_h"
sndio_outdev_deps="sndio_h"
v4l_indev_deps="linux_videodev_h"
v4l2_indev_deps_any="linux_videodev2_h sys_videoio_h"
vfwcap_indev_deps="capCreateCaptureWindow vfwcap_defines"
vfwcap_indev_extralibs="-lavicap32"
x11_grab_device_indev_deps="x11grab XShmCreateImage"
x11_grab_device_indev_extralibs="-lX11 -lXext -lXfixes"

# protocols
gopher_protocol_deps="network"
http_protocol_deps="network"
http_protocol_select="tcp_protocol"
mmsh_protocol_select="http_protocol"
mmst_protocol_deps="network"
rtmp_protocol_select="tcp_protocol"
rtp_protocol_select="udp_protocol"
tcp_protocol_deps="network"
udp_protocol_deps="network"

# filters
blackframe_filter_deps="gpl"
cropdetect_filter_deps="gpl"
drawtext_filter_deps="libfreetype"
frei0r_filter_deps="frei0r dlopen strtok_r"
frei0r_src_filter_deps="frei0r dlopen strtok_r"
hqdn3d_filter_deps="gpl"
movie_filter_deps="avcodec avformat"
mp_filter_deps="gpl avcodec"
negate_filter_deps="lut_filter"
ocv_filter_deps="libopencv"
scale_filter_deps="swscale"
yadif_filter_deps="gpl"

# libraries
avdevice_deps="avcodec avformat"
avformat_deps="avcodec"
postproc_deps="gpl"

# programs
ffmpeg_deps="avcodec avformat swscale"
ffmpeg_select="buffer_filter"
ffplay_deps="avcodec avformat swscale sdl"
ffplay_select="rdft"
ffprobe_deps="avcodec avformat"
ffserver_deps="avformat ffm_muxer fork rtp_protocol rtsp_demuxer"
ffserver_extralibs='$ldl'

doc_deps="texi2html"

# tests

test_deps(){
    suf1=$1
    suf2=$2
    shift 2
    for v; do
        dep=${v%=*}
        tests=${v#*=}
        for name in ${tests}; do
            eval ${name}_test_deps="'${dep}$suf1 ${dep}$suf2'"
        done
    done
}

set_ne_test_deps(){
    eval ${1}_be_test_deps="bigendian"
    eval ${1}_le_test_deps="!bigendian"
}

test_deps _encoder _decoder                                             \
    adpcm_g726=g726                                                     \
    adpcm_ima_qt                                                        \
    adpcm_ima_wav                                                       \
    adpcm_ms                                                            \
    adpcm_swf                                                           \
    adpcm_yamaha=adpcm_yam                                              \
    alac                                                                \
    asv1                                                                \
    asv2                                                                \
    bmp                                                                 \
    dnxhd="dnxhd_1080i dnxhd_720p dnxhd_720p_rd"                        \
    dvvideo="dv dv50"                                                   \
    ffv1                                                                \
    flac                                                                \
    flashsv                                                             \
    flv                                                                 \
    gif                                                                 \
    h261                                                                \
    h263="h263 h263p"                                                   \
    huffyuv                                                             \
    jpegls                                                              \
    mjpeg="jpg mjpeg ljpeg"                                             \
    mp2                                                                 \
    mpeg1video="mpeg mpeg1b"                                            \
    mpeg2video="mpeg2 mpeg2thread"                                      \
    mpeg4="mpeg4 mpeg4adv mpeg4nr mpeg4thread error rc"                 \
    msmpeg4v3=msmpeg4                                                   \
    msmpeg4v2                                                           \
    pbm=pbmpipe                                                         \
    pcx                                                                 \
    pgm="pgm pgmpipe"                                                   \
    png                                                                 \
    ppm="ppm ppmpipe"                                                   \
    rawvideo="rgb yuv"                                                  \
    roq                                                                 \
    rv10                                                                \
    rv20                                                                \
    sgi                                                                 \
    snow="snow snowll"                                                  \
    svq1                                                                \
    targa=tga                                                           \
    tiff                                                                \
    wmav1                                                               \
    wmav2                                                               \
    wmv1                                                                \
    wmv2                                                                \

test_deps _muxer _demuxer                                               \
    aiff                                                                \
    pcm_alaw=alaw                                                       \
    asf                                                                 \
    au                                                                  \
    avi                                                                 \
    dv=dv_fmt                                                           \
    ffm                                                                 \
    flv=flv_fmt                                                         \
    gxf                                                                 \
    matroska=mkv                                                        \
    mmf                                                                 \
    mov                                                                 \
    pcm_mulaw=mulaw                                                     \
    mxf                                                                 \
    nut                                                                 \
    ogg                                                                 \
    rawvideo=pixfmt                                                     \
    rm                                                                  \
    swf                                                                 \
    mpegts=ts                                                           \
    voc                                                                 \
    wav                                                                 \
    yuv4mpegpipe=yuv4mpeg                                               \

ac3_fixed_test_deps="ac3_fixed_encoder ac3_decoder rm_muxer rm_demuxer"
mpg_test_deps="mpeg1system_muxer mpegps_demuxer"

set_ne_test_deps pixdesc
set_ne_test_deps pixfmts_copy
set_ne_test_deps pixfmts_crop
set_ne_test_deps pixfmts_hflip
set_ne_test_deps pixfmts_null
set_ne_test_deps pixfmts_pad
set_ne_test_deps pixfmts_scale
set_ne_test_deps pixfmts_vflip

# default parameters

logfile="config.log"

# installation paths
prefix_default="/usr/local"
bindir_default='${prefix}/bin'
datadir_default='${prefix}/share/ffmpeg'
incdir_default='${prefix}/include'
libdir_default='${prefix}/lib'
mandir_default='${prefix}/share/man'
shlibdir_default="$libdir_default"

# toolchain
ar_default="ar"
cc_default="gcc"
cc_version=\"unknown\"
host_cc_default="gcc"
install="install"
ln_s="ln -sf"
nm_default="nm"
objformat="elf"
pkg_config_default=pkg-config
ranlib="ranlib"
strip_default="strip"
yasmexe="yasm"
nogas=":"

nm_opts='-g'

# machine
arch_default=$(uname -m)
cpu="generic"

# OS
target_os_default=$(tolower $(uname -s))
host_os=$target_os_default

# configurable options
enable avcodec
enable avdevice
enable avfilter
enable avformat
enable avutil
enable asm
enable debug
enable doc
enable fastdiv
enable ffmpeg
enable ffplay
enable ffprobe
enable ffserver
enable network
enable optimizations
enable postproc
enable protocols
enable static
enable stripping
enable swscale
enable swscale_alpha

# build settings
SHFLAGS='-shared -Wl,-soname,$$(@F)'
FFSERVERLDFLAGS=-Wl,-E
LIBPREF="lib"
LIBSUF=".a"
FULLNAME='$(NAME)$(BUILDSUF)'
LIBNAME='$(LIBPREF)$(FULLNAME)$(LIBSUF)'
SLIBPREF="lib"
SLIBSUF=".so"
SLIBNAME='$(SLIBPREF)$(FULLNAME)$(SLIBSUF)'
SLIBNAME_WITH_VERSION='$(SLIBNAME).$(LIBVERSION)'
SLIBNAME_WITH_MAJOR='$(SLIBNAME).$(LIBMAJOR)'
LIB_INSTALL_EXTRA_CMD='$$(RANLIB) "$(LIBDIR)/$(LIBNAME)"'

CC_O='-o $@'

host_cflags='-D_ISOC99_SOURCE -O3 -g'
host_libs='-lm'

target_path='$(CURDIR)'

# since the object filename is not given with the -MM flag, the compiler
# is only able to print the basename, and we must add the path ourselves
DEPEND_CMD='$(DEPCC) $(DEPFLAGS) $< | sed -e "/^\#.*/d" -e "s,^[[:space:]]*$(*F)\\.o,$(@D)/$(*F).o," > $(@:.o=.d)'
DEPFLAGS='$(CPPFLAGS) $(CFLAGS) -MM'

# find source path
if test -f configure; then
    source_path="$(pwd)"
    disable source_path_used
else
    source_path=$(cd $(dirname "$0"); pwd)
    enable source_path_used
    echo "$source_path" | grep -q '[[:blank:]]' &&
        die "Out of tree builds are impossible with whitespace in source path."
    test -e "$source_path/config.h" &&
        die "Out of tree builds are impossible with config.h in source dir."
fi

for v in "$@"; do
    r=${v#*=}
    l=${v%"$r"}
    r=$(sh_quote "$r")
    FFMPEG_CONFIGURATION="${FFMPEG_CONFIGURATION# } ${l}${r}"
done

find_things(){
    thing=$1
    pattern=$2
    file=$source_path/$3
    sed -n "s/^[^#]*$pattern.*([^,]*, *\([^,]*\)\(,.*\)*).*/\1_$thing/p" "$file"
}

ENCODER_LIST=$(find_things  encoder  ENC      libavcodec/allcodecs.c)
DECODER_LIST=$(find_things  decoder  DEC      libavcodec/allcodecs.c)
HWACCEL_LIST=$(find_things  hwaccel  HWACCEL  libavcodec/allcodecs.c)
PARSER_LIST=$(find_things   parser   PARSER   libavcodec/allcodecs.c)
BSF_LIST=$(find_things      bsf      BSF      libavcodec/allcodecs.c)
MUXER_LIST=$(find_things    muxer    _MUX     libavformat/allformats.c)
DEMUXER_LIST=$(find_things  demuxer  DEMUX    libavformat/allformats.c)
OUTDEV_LIST=$(find_things   outdev   OUTDEV   libavdevice/alldevices.c)
INDEV_LIST=$(find_things    indev    _IN      libavdevice/alldevices.c)
PROTOCOL_LIST=$(find_things protocol PROTOCOL libavformat/allformats.c)
FILTER_LIST=$(find_things   filter   FILTER   libavfilter/allfilters.c)

find_tests(){
    map "echo ${2}\${v}_test" $(ls "$source_path"/tests/ref/$1 | grep -v '[^-a-z0-9_]')
}

ACODEC_TESTS=$(find_tests acodec)
VCODEC_TESTS=$(find_tests vsynth1)
LAVF_TESTS=$(find_tests lavf)
LAVFI_TESTS=$(find_tests lavfi)
SEEK_TESTS=$(find_tests seek seek_)

pcm_test_deps=$(map 'echo ${v%_*}_decoder $v' $(filter pcm_* $ENCODER_LIST))

for n in $COMPONENT_LIST; do
    v=$(toupper ${n%s})_LIST
    eval enable \$$v
    eval ${n}_if_any="\$$v"
done

enable $ARCH_EXT_LIST $ACODEC_TESTS $VCODEC_TESTS $LAVF_TESTS $LAVFI_TESTS $SEEK_TESTS

die_unknown(){
    echo "Unknown option \"$1\"."
    echo "See $0 --help for available options."
    exit 1
}

show_list() {
    suffix=_$1
    shift
    echo $* | sed s/$suffix//g | tr ' ' '\n' | sort | pr -3 -t
    exit 0
}

for opt do
    optval="${opt#*=}"
    case "$opt" in
    --extra-ldflags=*) add_ldflags $optval
    ;;
    --extra-libs=*) add_extralibs $optval
    ;;
    --disable-devices) disable $INDEV_LIST $OUTDEV_LIST
    ;;
    --enable-debug=*) debuglevel="$optval"
    ;;
    --disable-everything)
    map 'eval unset \${$(toupper ${v%s})_LIST}' $COMPONENT_LIST
    ;;
    --enable-*=*|--disable-*=*)
    eval $(echo "${opt%%=*}" | sed 's/--/action=/;s/-/ thing=/')
    is_in "${thing}s" $COMPONENT_LIST || die_unknown "$opt"
    eval list=\$$(toupper $thing)_LIST
    name=$(echo "${optval}" | sed "s/,/_${thing}|/g")_${thing}
    $action $(filter "$name" $list)
    ;;
    --enable-?*|--disable-?*)
    eval $(echo "$opt" | sed 's/--/action=/;s/-/ option=/;s/-/_/g')
    if is_in $option $COMPONENT_LIST; then
        test $action = disable && action=unset
        eval $action \$$(toupper ${option%s})_LIST
    elif is_in $option $CMDLINE_SELECT; then
        $action $option
    else
        die_unknown $opt
    fi
    ;;
    --list-*)
        NAME="${opt#--list-}"
        is_in $NAME $COMPONENT_LIST || die_unknown $opt
        NAME=${NAME%s}
        eval show_list $NAME \$$(toupper $NAME)_LIST
    ;;
    --help|-h) show_help
    ;;
    *)
    optname="${opt%%=*}"
    optname="${optname#--}"
    optname=$(echo "$optname" | sed 's/-/_/g')
    if is_in $optname $CMDLINE_SET; then
        eval $optname='$optval'
    elif is_in $optname $CMDLINE_APPEND; then
        append $optname "$optval"
    else
         die_unknown $opt
    fi
    ;;
    esac
done

disabled logging && logfile=/dev/null

echo "# $0 $FFMPEG_CONFIGURATION" > $logfile
set >> $logfile

test -n "$cross_prefix" && enable cross_compile

if enabled cross_compile; then
    test -n "$arch" && test -n "$target_os" ||
        die "Must specify target arch and OS when cross-compiling"
fi

set_default arch target_os

ar_default="${cross_prefix}${ar_default}"
cc_default="${cross_prefix}${cc_default}"
nm_default="${cross_prefix}${nm_default}"
pkg_config_default="${cross_prefix}${pkg_config_default}"
ranlib="${cross_prefix}${ranlib}"
strip_default="${cross_prefix}${strip_default}"

sysinclude_default="${sysroot}/usr/include"

set_default cc nm pkg_config strip sysinclude
enabled cross_compile || host_cc_default=$cc
set_default host_cc

if ! $pkg_config --version >/dev/null 2>&1; then
    warn "$pkg_config not found, library detection may fail."
    pkg_config=false
fi

exesuf() {
    case $1 in
        mingw32*|cygwin*|*-dos|freedos|opendos|os/2*|symbian) echo .exe ;;
    esac
}

EXESUF=$(exesuf $target_os)
HOSTEXESUF=$(exesuf $host_os)

# set temporary file name
: ${TMPDIR:=$TEMPDIR}
: ${TMPDIR:=$TMP}
: ${TMPDIR:=/tmp}

if ! check_cmd mktemp -u XXXXXX; then
    # simple replacement for missing mktemp
    # NOT SAFE FOR GENERAL USE
    mktemp(){
        echo "${2%%XXX*}.${HOSTNAME}.${UID}.$$"
    }
fi

tmpfile(){
    tmp=$(mktemp -u "${TMPDIR}/ffconf.XXXXXXXX")$2 &&
        (set -C; exec > $tmp) 2>/dev/null ||
        die "Unable to create temporary file in $TMPDIR."
    append TMPFILES $tmp
    eval $1=$tmp
}

trap 'rm -f -- $TMPFILES' EXIT

tmpfile TMPC  .c
tmpfile TMPE  $EXESUF
tmpfile TMPH  .h
tmpfile TMPO  .o
tmpfile TMPS  .S
tmpfile TMPV  .ver
tmpfile TMPSH .sh
tmpfile TMPASM .asm

unset -f mktemp

chmod +x $TMPE

# make sure we can execute files in $TMPDIR
cat > $TMPSH 2>> $logfile <<EOF
#! /bin/sh
EOF
chmod +x $TMPSH >> $logfile 2>&1
if ! $TMPSH >> $logfile 2>&1; then
    cat <<EOF
Unable to create and execute files in $TMPDIR.  Set the TMPDIR environment
variable to another directory and make sure that it is not mounted noexec.
EOF
    die "Sanity test failed."
fi

filter_cflags=echo
filter_cppflags=echo
filter_asflags=echo

if   $cc -v 2>&1 | grep -q '^gcc.*LLVM'; then
    cc_type=llvm_gcc
    cc_version=__VERSION__
    gcc_extra_ver=$(expr "$($cc --version | head -n1)" : '.*\((.*)\)')
    cc_ident="llvm-gcc $($cc -dumpversion) $gcc_extra_ver"
    CC_DEPFLAGS='-MMD -MF $(@:.o=.d) -MT $@'
    AS_DEPFLAGS='-MMD -MF $(@:.o=.d) -MT $@'
    speed_cflags='-O3'
    size_cflags='-Os'
elif $cc -v 2>&1 | grep -qi ^gcc; then
    cc_type=gcc
    cc_version=__VERSION__
    gcc_version=$($cc --version | head -n1)
    gcc_basever=$($cc -dumpversion)
    gcc_pkg_ver=$(expr "$gcc_version" : '[^ ]* \(([^)]*)\)')
    gcc_ext_ver=$(expr "$gcc_version" : ".*$gcc_pkg_ver $gcc_basever \\(.*\\)")
    cc_ident=$(cleanws "gcc $gcc_basever $gcc_pkg_ver $gcc_ext_ver")
    if ! $cc -dumpversion | grep -q '^2\.'; then
        CC_DEPFLAGS='-MMD -MF $(@:.o=.d) -MT $@'
        AS_DEPFLAGS='-MMD -MF $(@:.o=.d) -MT $@'
    fi
    speed_cflags='-O3'
    size_cflags='-Os'
elif $cc --version 2>/dev/null | grep -q Intel; then
    cc_type=icc
    cc_version="AV_STRINGIFY(__INTEL_COMPILER)"
    cc_ident=$($cc --version | head -n1)
    icc_version=$($cc -dumpversion)
    CC_DEPFLAGS='-MMD'
    AS_DEPFLAGS='-MMD'
    speed_cflags='-O3'
    size_cflags='-Os'
    noopt_cflags='-O1'
elif $cc -v 2>&1 | grep -q xlc; then
    cc_type=xlc
    cc_version="AV_STRINGIFY(__IBMC__)"
    cc_ident=$($cc -qversion 2>/dev/null | head -n1)
    speed_cflags='-O5'
    size_cflags='-O5 -qcompact'
elif $cc -V 2>/dev/null | grep -q Compaq; then
    cc_type=ccc
    cc_version="AV_STRINGIFY(__DECC_VER)"
    cc_ident=$($cc -V | head -n1 | cut -d' ' -f1-3)
    DEPFLAGS='$(CPPFLAGS) $(CFLAGS) -M'
    debuglevel=3
    add_ldflags -Wl,-z,now # calls to libots crash without this
    speed_cflags='-fast'
    size_cflags='-O1'
elif $cc --vsn 2>/dev/null | grep -q "ARM C/C++ Compiler"; then
    test -d "$sysroot" || die "No valid sysroot specified."
    cc_type=armcc
    cc_version="AV_STRINGIFY(__ARMCC_VERSION)"
    cc_ident=$($cc --vsn | head -n1)
    armcc_conf="$PWD/armcc.conf"
    $cc --arm_linux_configure                 \
        --arm_linux_config_file="$armcc_conf" \
        --configure_sysroot="$sysroot"        \
        --configure_cpp_headers="$sysinclude" >>$logfile 2>&1 ||
        die "Error creating armcc configuration file."
    $cc --vsn | grep -q RVCT && armcc_opt=rvct || armcc_opt=armcc
    cc="$cc --arm_linux_config_file=$armcc_conf --translate_gcc"
    as_default="${cross_prefix}gcc"
    CC_DEPFLAGS='-MMD'
    AS_DEPFLAGS='-MMD'
    speed_cflags='-O3'
    size_cflags='-Os'
    filter_asflags="filter_out -W${armcc_opt}*"
elif $cc -version 2>/dev/null | grep -q TMS470; then
    cc_type=tms470
    cc_version="AV_STRINGIFY(__TI_COMPILER_VERSION__)"
    cc_ident=$($cc -version | head -n1 | tr -s ' ')
    cc="$cc --gcc --abi=eabi -eo=.o -mc -me"
    CC_O='-fr=$(@D)'
    as_default="${cross_prefix}gcc"
    ld_default="${cross_prefix}gcc"
    TMPO=$(basename $TMPC .c).o
    append TMPFILES $TMPO
    add_cflags -D__gnuc_va_list=va_list -D__USER_LABEL_PREFIX__=
    CC_DEPFLAGS='-ppa -ppd=$(@:.o=.d)'
    AS_DEPFLAGS='-MMD'
    speed_cflags='-O3 -mf=5'
    size_cflags='-O3 -mf=2'
    filter_cflags=tms470_flags
    tms470_flags(){
        for flag; do
            case $flag in
                -march=*|-mcpu=*)
                    case "${flag#*=}" in
                        armv7-a|cortex-a*)      echo -mv=7a8 ;;
                        armv7-r|cortex-r*)      echo -mv=7r4 ;;
                        armv7-m|cortex-m*)      echo -mv=7m3 ;;
                        armv6*|arm11*)          echo -mv=6   ;;
                        armv5*e|arm[79]*e*|arm9[24]6*|arm96*|arm102[26])
                                                echo -mv=5e  ;;
                        armv4*|arm7*|arm9[24]*) echo -mv=4   ;;
                    esac
                    ;;
                -mfpu=neon)     echo --float_support=vfpv3 --neon ;;
                -mfpu=vfp)      echo --float_support=vfpv2        ;;
                -mfpu=vfpv3)    echo --float_support=vfpv3        ;;
                -msoft-float)   echo --float_support=vfplib       ;;
                -O[0-3]|-mf=*)  echo $flag                        ;;
                -g)             echo -g -mn                       ;;
                -pds=*)         echo $flag                        ;;
            esac
        done
    }
elif $cc -v 2>&1 | grep -q clang; then
    cc_type=clang
    $cc -dM -E $TMPC | grep -q __clang_version__ &&
        cc_version=__clang_version__ || cc_version=__VERSION__
    cc_ident=$($cc --version | head -n1)
    CC_DEPFLAGS='-MMD'
    AS_DEPFLAGS='-MMD'
    speed_cflags='-O3'
    size_cflags='-Os'
elif $cc -V 2>&1 | grep -q Sun; then
    cc_type=suncc
    cc_version="AV_STRINGIFY(__SUNPRO_C)"
    cc_ident=$($cc -V 2>&1 | head -n1 | cut -d' ' -f 2-)
    DEPEND_CMD='$(DEPCC) $(DEPFLAGS) $< | sed -e "1s,^.*: ,$@: ," -e "\$$!s,\$$, \\\," -e "1!s,^.*: , ," > $(@:.o=.d)'
    DEPFLAGS='$(CPPFLAGS) $(CFLAGS) -xM1'
    speed_cflags='-O5'
    size_cflags='-O5 -xspace'
    filter_cflags=suncc_flags
    suncc_flags(){
        for flag; do
            case $flag in
                -march=*|-mcpu=*)
                    case "${flag#*=}" in
                        native)                   echo -xtarget=native       ;;
                        v9|niagara)               echo -xarch=sparc          ;;
                        ultrasparc)               echo -xarch=sparcvis       ;;
                        ultrasparc3|niagara2)     echo -xarch=sparcvis2      ;;
                        i586|pentium)             echo -xchip=pentium        ;;
                        i686|pentiumpro|pentium2) echo -xtarget=pentium_pro  ;;
                        pentium3*|c3-2)           echo -xtarget=pentium3     ;;
                        pentium-m)          echo -xarch=sse2 -xchip=pentium3 ;;
                        pentium4*)          echo -xtarget=pentium4           ;;
                        prescott|nocona)    echo -xarch=sse3 -xchip=pentium4 ;;
                        *-sse3)             echo -xarch=sse3                 ;;
                        core2)              echo -xarch=ssse3 -xchip=core2   ;;
                        amdfam10|barcelona)       echo -xarch=sse4_1         ;;
                        athlon-4|athlon-[mx]p)    echo -xarch=ssea           ;;
                        k8|opteron|athlon64|athlon-fx)
                                                  echo -xarch=sse2a          ;;
                        athlon*)                  echo -xarch=pentium_proa   ;;
                    esac
                    ;;
                -std=c99)             echo -xc99              ;;
                -fomit-frame-pointer) echo -xregs=frameptr    ;;
                -fPIC)                echo -KPIC -xcode=pic32 ;;
                -W*,*)                echo $flag              ;;
                -f*-*|-W*)                                    ;;
                *)                    echo $flag              ;;
            esac
        done
    }
elif $cc -v 2>&1 | grep -q 'PathScale\|Path64'; then
    cc_type=pathscale
    cc_version=__PATHSCALE__
    cc_ident=$($cc -v 2>&1 | head -n1 | tr -d :)
    CC_DEPFLAGS='-MMD -MF $(@:.o=.d) -MT $@'
    AS_DEPFLAGS='-MMD -MF $(@:.o=.d) -MT $@'
    speed_cflags='-O2'
    size_cflags='-Os'
    filter_cflags='filter_out -Wdisabled-optimization'
elif $cc -v 2>&1 | grep -q Open64; then
    cc_type=open64
    cc_version=__OPEN64__
    cc_ident=$($cc -v 2>&1 | head -n1 | tr -d :)
    CC_DEPFLAGS='-MMD -MF $(@:.o=.d) -MT $@'
    AS_DEPFLAGS='-MMD -MF $(@:.o=.d) -MT $@'
    speed_cflags='-O2'
    size_cflags='-Os'
    filter_cflags='filter_out -Wdisabled-optimization|-Wtype-limits|-fno-signed-zeros'
fi

test -n "$cc_type" && enable $cc_type ||
    warn "Unknown C compiler $cc, unable to select optimal CFLAGS"

: ${as_default:=$cc}
: ${dep_cc_default:=$cc}
: ${ld_default:=$cc}
set_default ar as dep_cc ld

test -n "$CC_DEPFLAGS" || CCDEP=$DEPEND_CMD
test -n "$AS_DEPFLAGS" || ASDEP=$DEPEND_CMD

add_cflags $extra_cflags
add_asflags $extra_cflags

if test -n "$sysroot"; then
    case "$cc_type" in
        gcc|llvm_gcc|clang)
            add_cppflags --sysroot="$sysroot"
            add_ldflags --sysroot="$sysroot"
        ;;
        tms470)
            add_cppflags -I"$sysinclude"
            add_ldflags  --sysroot="$sysroot"
        ;;
    esac
fi

if test "$cpu" = host; then
    enabled cross_compile && die "--cpu=host makes no sense when cross-compiling."

    case "$cc_type" in
        gcc|llvm_gcc)
            check_native(){
                $cc $1=native -v -c -o $TMPO $TMPC >$TMPE 2>&1 || return
                sed -n "/$1=/{
                            s/.*$1=\\([^ ]*\\).*/\\1/
                            p
                            q
                        }" $TMPE
            }
            cpu=$(check_native -march || check_native -mcpu)
        ;;
    esac

    test "${cpu:-host}" = host && die "--cpu=host not supported with compiler $cc"
fi

# Deal with common $arch aliases
case "$arch" in
    arm*)
        arch="arm"
    ;;
    mips|mipsel|IP*)
        arch="mips"
    ;;
    mips64*)
        arch="mips"
        subarch="mips64"
    ;;
    parisc|hppa)
        arch="parisc"
    ;;
    parisc64|hppa64)
        arch="parisc"
        subarch="parisc64"
    ;;
    "Power Macintosh"|ppc|powerpc)
        arch="ppc"
    ;;
    ppc64|powerpc64)
        arch="ppc"
        subarch="ppc64"
    ;;
    s390|s390x)
        arch="s390"
    ;;
    sh4|sh)
        arch="sh4"
    ;;
    sun4u|sparc64)
        arch="sparc"
        subarch="sparc64"
    ;;
    i[3-6]86|i86pc|BePC|x86pc|x86_64|amd64)
        arch="x86"
    ;;
esac

is_in $arch $ARCH_LIST || warn "unknown architecture $arch"
enable $arch

# Add processor-specific flags
if test "$cpu" = generic; then
    : do nothing
elif enabled ppc; then

    case $(tolower $cpu) in
        601|ppc601|powerpc601)
            cpuflags="-mcpu=601"
            disable altivec
        ;;
        603*|ppc603*|powerpc603*)
            cpuflags="-mcpu=603"
            disable altivec
        ;;
        604*|ppc604*|powerpc604*)
            cpuflags="-mcpu=604"
            disable altivec
        ;;
        g3|75*|ppc75*|powerpc75*)
            cpuflags="-mcpu=750 -mpowerpc-gfxopt"
            disable altivec
        ;;
        g4|745*|ppc745*|powerpc745*)
            cpuflags="-mcpu=7450 -mpowerpc-gfxopt"
        ;;
        74*|ppc74*|powerpc74*)
            cpuflags="-mcpu=7400 -mpowerpc-gfxopt"
        ;;
        g5|970|ppc970|powerpc970|power4*)
            cpuflags="-mcpu=970 -mpowerpc-gfxopt -mpowerpc64"
        ;;
        cell)
            cpuflags="-mcpu=cell"
            enable ldbrx
        ;;
        e500v2)
            cpuflags="-mcpu=8548 -mhard-float -mfloat-gprs=double"
            disable altivec
        ;;
        e500)
            cpuflags="-mcpu=8540 -mhard-float"
            disable altivec
        ;;
    esac

elif enabled x86; then

    case $cpu in
        i[345]86|pentium)
            cpuflags="-march=$cpu"
            disable mmx
        ;;
        # targets that do NOT support conditional mov (cmov)
        pentium-mmx|k6|k6-[23]|winchip-c6|winchip2|c3)
            cpuflags="-march=$cpu"
            disable cmov
        ;;
        # targets that do support conditional mov (cmov)
        i686|pentiumpro|pentium[23]|pentium-m|athlon|athlon-tbird|athlon-4|athlon-[mx]p|athlon64|k8|opteron|athlon-fx|core2|amdfam10|barcelona|atom)
            cpuflags="-march=$cpu"
            enable cmov
            enable fast_cmov
        ;;
        # targets that do support conditional mov but on which it's slow
        pentium4|pentium4m|prescott|nocona)
            cpuflags="-march=$cpu"
            enable cmov
            disable fast_cmov
        ;;
    esac

elif enabled sparc; then

    case $cpu in
        niagara)
            cpuflags="-mcpu=$cpu"
            disable vis
        ;;
        sparc64)
            cpuflags="-mcpu=v9"
        ;;
    esac

elif enabled arm; then

    case $cpu in
        armv*)
            cpuflags="-march=$cpu"
            subarch=$(echo $cpu | sed 's/[^a-z0-9]//g')
        ;;
        *)
            cpuflags="-mcpu=$cpu"
            case $cpu in
                cortex-a*)                               subarch=armv7a  ;;
                cortex-r*)                               subarch=armv7r  ;;
                cortex-m*)                               subarch=armv7m  ;;
                arm11*)                                  subarch=armv6   ;;
                arm[79]*e*|arm9[24]6*|arm96*|arm102[26]) subarch=armv5te ;;
                armv4*|arm7*|arm9[24]*)                  subarch=armv4   ;;
            esac
        ;;
    esac

elif enabled alpha; then

    enabled ccc && cpuflags="-arch $cpu" || cpuflags="-mcpu=$cpu"

elif enabled bfin; then

    cpuflags="-mcpu=$cpu"

elif enabled mips; then

    cpuflags="-march=$cpu"

elif enabled avr32; then

    case $cpu in
        ap7[02]0[0-2])
            subarch="avr32_ap"
            cpuflags="-mpart=$cpu"
        ;;
        ap)
            subarch="avr32_ap"
            cpuflags="-march=$cpu"
        ;;
        uc3[ab]*)
            subarch="avr32_uc"
            cpuflags="-mcpu=$cpu"
        ;;
        uc)
            subarch="avr32_uc"
            cpuflags="-march=$cpu"
        ;;
    esac

fi

add_cflags $cpuflags
add_asflags $cpuflags

# compiler sanity check
check_exec <<EOF
int main(void){ return 0; }
EOF
if test "$?" != 0; then
    echo "$cc is unable to create an executable file."
    if test -z "$cross_prefix" && ! enabled cross_compile ; then
        echo "If $cc is a cross-compiler, use the --enable-cross-compile option."
        echo "Only do this if you know what cross compiling means."
    fi
    die "C compiler test failed."
fi

add_cppflags -D_ISOC99_SOURCE
check_cflags -std=c99
check_cc -D_FILE_OFFSET_BITS=64 <<EOF && add_cppflags -D_FILE_OFFSET_BITS=64
#include <stdlib.h>
EOF
check_cc -D_LARGEFILE_SOURCE <<EOF && add_cppflags -D_LARGEFILE_SOURCE
#include <stdlib.h>
EOF

check_host_cflags -std=c99
check_host_cflags -Wall

case "$arch" in
    alpha|ia64|mips|parisc|sparc)
        spic=$shared
    ;;
    x86)
        subarch="x86_32"
        check_cc <<EOF && subarch="x86_64"
        int test[(int)sizeof(char*) - 7];
EOF
        if test "$subarch" = "x86_64"; then
            spic=$shared
        fi
    ;;
esac

enable $subarch
enabled spic && enable pic

# OS specific
case $target_os in
    haiku)
        prefix_default="/boot/common"
        network_extralibs="-lnetwork"
        host_libs=
        ;;
    sunos)
        FFSERVERLDFLAGS=""
        SHFLAGS='-shared -Wl,-h,$$(@F)'
        enabled x86 && SHFLAGS="-mimpure-text $SHFLAGS"
        network_extralibs="-lsocket -lnsl"
        add_cppflags -D__EXTENSIONS__
        nm_opts='-P -g'
        ;;
    netbsd)
        disable symver
        oss_indev_extralibs="-lossaudio"
        oss_outdev_extralibs="-lossaudio"
        ;;
    openbsd)
        enable malloc_aligned
        # On OpenBSD 4.5. the compiler does not use PIC unless
        # explicitly using -fPIC. FFmpeg builds fine without PIC,
        # however the generated executable will not do anything
        # (simply quits with exit-code 1, no crash, no output).
        # Thus explicitly enable PIC here.
        enable pic
        disable symver
        SHFLAGS='-shared'
        oss_indev_extralibs="-lossaudio"
        oss_outdev_extralibs="-lossaudio"
        ;;
    dragonfly)
        enable malloc_aligned
        disable symver
        ;;
    freebsd)
        enable malloc_aligned
        ;;
    bsd/os)
        add_extralibs -lpoll -lgnugetopt
        strip="strip -d"
        ;;
    darwin)
        enable malloc_aligned
        gas="gas-preprocessor.pl $cc"
        enabled ppc && add_asflags -force_cpusubtype_ALL
        SHFLAGS='-dynamiclib -Wl,-single_module -Wl,-install_name,$(SHLIBDIR)/$(SLIBNAME),-current_version,$(LIBVERSION),-compatibility_version,$(LIBMAJOR)'
        enabled x86_32 && append SHFLAGS -Wl,-read_only_relocs,suppress
        strip="${strip} -x"
        add_ldflags -Wl,-dynamic,-search_paths_first
        SLIBSUF=".dylib"
        SLIBNAME_WITH_VERSION='$(SLIBPREF)$(FULLNAME).$(LIBVERSION)$(SLIBSUF)'
        SLIBNAME_WITH_MAJOR='$(SLIBPREF)$(FULLNAME).$(LIBMAJOR)$(SLIBSUF)'
        FFSERVERLDFLAGS=-Wl,-bind_at_load
        objformat="macho"
        enabled x86_64 && objformat="macho64"
        enabled_any pic shared ||
            { check_cflags -mdynamic-no-pic && add_asflags -mdynamic-no-pic; }
        ;;
    mingw32*)
        if test $target_os = "mingw32ce"; then
            disable network
        else
            target_os=mingw32
        fi
        LIBTARGET=i386
        if enabled x86_64; then
            enable malloc_aligned
            LIBTARGET=x64
        elif enabled arm; then
            LIBTARGET=arm-wince
        fi
        shlibdir_default="$bindir_default"
        SLIBPREF=""
        SLIBSUF=".dll"
        SLIBNAME_WITH_VERSION='$(SLIBPREF)$(FULLNAME)-$(LIBVERSION)$(SLIBSUF)'
        SLIBNAME_WITH_MAJOR='$(SLIBPREF)$(FULLNAME)-$(LIBMAJOR)$(SLIBSUF)'
        SLIB_EXTRA_CMD='-lib.exe /machine:$(LIBTARGET) /def:$$(@:$(SLIBSUF)=.def) /out:$(SUBDIR)$(SLIBNAME_WITH_MAJOR:$(SLIBSUF)=.lib)'
        SLIB_INSTALL_EXTRA_CMD='-install -m 644 $(SUBDIR)$(SLIBNAME_WITH_MAJOR:$(SLIBSUF)=.lib) "$(SHLIBDIR)/$(SLIBNAME:$(SLIBSUF)=.lib)"; \
            install -m 644 $(SUBDIR)$(SLIBNAME_WITH_MAJOR:$(SLIBSUF)=.lib) "$(SHLIBDIR)/$(SLIBNAME_WITH_MAJOR:$(SLIBSUF)=.lib)"; \
            install -d "$(LIBDIR)"; \
            install -m 644 $(SUBDIR)lib$(SLIBNAME:$(SLIBSUF)=.dll.a) "$(LIBDIR)/lib$(SLIBNAME:$(SLIBSUF)=.dll.a)"'
        SLIB_UNINSTALL_EXTRA_CMD='rm -f "$(SHLIBDIR)/$(SLIBNAME:$(SLIBSUF)=.lib)"'
        SHFLAGS='-shared -Wl,--output-def,$$(@:$(SLIBSUF)=.def) -Wl,--out-implib,$(SUBDIR)lib$(SLIBNAME:$(SLIBSUF)=.dll.a) -Wl,--enable-runtime-pseudo-reloc -Wl,--enable-auto-image-base'
        objformat="win32"
        enable dos_paths
        check_cflags -fno-common
        check_cpp_condition _mingw.h "defined (__MINGW64_VERSION_MAJOR) || (__MINGW32_MAJOR_VERSION > 3) \
                                      || (__MINGW32_MAJOR_VERSION == 3 && __MINGW32_MINOR_VERSION >= 15)" ||
                die "ERROR: MinGW runtime version must be >= 3.15."
        add_cppflags -U__STRICT_ANSI__
        ;;
    cygwin*)
        target_os=cygwin
        shlibdir_default="$bindir_default"
        SLIBPREF="cyg"
        SLIBSUF=".dll"
        SLIBNAME_WITH_VERSION='$(SLIBPREF)$(FULLNAME)-$(LIBVERSION)$(SLIBSUF)'
        SLIBNAME_WITH_MAJOR='$(SLIBPREF)$(FULLNAME)-$(LIBMAJOR)$(SLIBSUF)'
        SHFLAGS='-shared -Wl,--enable-auto-image-base'
        objformat="win32"
        enable dos_paths
        check_cflags -fno-common
        add_cppflags -U__STRICT_ANSI__
        ;;
    *-dos|freedos|opendos)
        network_extralibs="-lsocket"
        objformat="coff"
        enable dos_paths
        add_cppflags -U__STRICT_ANSI__
        ;;
    linux)
        add_cppflags -D_POSIX_C_SOURCE=200112 -D_XOPEN_SOURCE=600
        enable dv1394
        ;;
    irix*)
        target_os=irix
        ranlib="echo ignoring ranlib"
        ;;
    os/2*)
        strip="lxlite -CS"
        ln_s="cp -f"
        objformat="aout"
        add_cppflags -D_GNU_SOURCE
        add_ldflags -Zomf -Zbin-files -Zargs-wild -Zmap
        SHFLAGS='$(SUBDIR)$(NAME).def -Zdll -Zomf'
        FFSERVERLDFLAGS=""
        LIBSUF="_s.a"
        SLIBPREF=""
        SLIBSUF=".dll"
        SLIBNAME_WITH_VERSION='$(SLIBPREF)$(NAME)-$(LIBVERSION)$(SLIBSUF)'
        SLIBNAME_WITH_MAJOR='$(SLIBPREF)$(shell echo $(NAME) | cut -c1-6)$(LIBMAJOR)$(SLIBSUF)'
        SLIB_CREATE_DEF_CMD='echo LIBRARY $(SLIBNAME_WITH_MAJOR) INITINSTANCE TERMINSTANCE > $(SUBDIR)$(NAME).def; \
          echo PROTMODE >> $(SUBDIR)$(NAME).def; \
          echo CODE PRELOAD MOVEABLE DISCARDABLE >> $(SUBDIR)$(NAME).def; \
          echo DATA PRELOAD MOVEABLE MULTIPLE NONSHARED >> $(SUBDIR)$(NAME).def; \
          echo EXPORTS >> $(SUBDIR)$(NAME).def; \
          emxexp -o $(OBJS) >> $(SUBDIR)$(NAME).def'
        SLIB_EXTRA_CMD='emximp -o $(SUBDIR)$(LIBPREF)$(NAME)_dll.a $(SUBDIR)$(NAME).def; \
          emximp -o $(SUBDIR)$(LIBPREF)$(NAME)_dll.lib $(SUBDIR)$(NAME).def;'
        SLIB_INSTALL_EXTRA_CMD='install -m 644 $(SUBDIR)$(LIBPREF)$(NAME)_dll.a $(SUBDIR)$(LIBPREF)$(NAME)_dll.lib "$(LIBDIR)"'
        SLIB_UNINSTALL_EXTRA_CMD='rm -f "$(LIBDIR)"/$(LIBPREF)$(NAME)_dll.a "$(LIBDIR)"/$(LIBPREF)$(NAME)_dll.lib'
        enable dos_paths
        ;;
    gnu/kfreebsd)
        add_cppflags -D_POSIX_C_SOURCE=200112 -D_XOPEN_SOURCE=600 -D_BSD_SOURCE
        ;;
    gnu)
        ;;
    qnx)
        add_cppflags -D_QNX_SOURCE
        network_extralibs="-lsocket"
        ;;
    symbian)
        SLIBSUF=".dll"
        enable dos_paths
        add_cflags --include=$sysinclude/gcce/gcce.h
        ;;
    none)
        ;;
    *)
        die "Unknown OS '$target_os'."
        ;;
esac

echo "config:$arch:$subarch:$cpu:$target_os:$cc_ident:$FFMPEG_CONFIGURATION" >config.fate

check_cpp_condition stdlib.h "defined(__PIC__) || defined(__pic__) || defined(PIC)" && enable pic

set_default $PATHS_LIST

# we need to build at least one lib type
if ! enabled_any static shared; then
    cat <<EOF
At least one library type must be built.
Specify --enable-static to build the static libraries or --enable-shared to
build the shared libraries as well. To only build the shared libraries specify
--disable-static in addition to --enable-shared.
EOF
    exit 1;
fi

disabled static && LIBNAME=""

die_license_disabled() {
    enabled $1 || { enabled $2 && die "$2 is $1 and --enable-$1 is not specified."; }
}

die_license_disabled gpl libx264
die_license_disabled gpl libxavs
die_license_disabled gpl libxvid
die_license_disabled gpl x11grab

die_license_disabled nonfree libfaac

die_license_disabled version3 libopencore_amrnb
die_license_disabled version3 libopencore_amrwb
die_license_disabled version3 libvo_aacenc
die_license_disabled version3 libvo_amrwbenc

enabled version3 && { enabled gpl && enable gplv3 || enable lgplv3; }

disabled optimizations || check_cflags -fomit-frame-pointer

enable_pic() {
    enable pic
    add_cppflags -DPIC
    add_cflags   -fPIC
    add_asflags  -fPIC
}

enabled pic && enable_pic

check_cc <<EOF || die "Symbol mangling check failed."
int ff_extern;
EOF
sym=$($nm $nm_opts $TMPO | awk '/ff_extern/{ print substr($0, match($0, /[^ \t]*ff_extern/)) }')
extern_prefix=${sym%%ff_extern*}

check_cc <<EOF && enable inline_asm
void foo(void) { __asm__ volatile ("" ::); }
EOF

_restrict=
for restrict_keyword in restrict __restrict__ __restrict; do
    check_cc <<EOF && _restrict=$restrict_keyword && break
void foo(char * $restrict_keyword p);
EOF
done

check_cc <<EOF && enable attribute_packed
struct { int x; } __attribute__((packed)) x;
EOF

check_cc <<EOF && enable attribute_may_alias
union { int x; } __attribute__((may_alias)) x;
EOF

check_cc <<EOF || die "endian test failed"
unsigned int endian = 'B' << 24 | 'I' << 16 | 'G' << 8 | 'E';
EOF
od -t x1 $TMPO | grep -q '42 *49 *47 *45' && enable bigendian

if enabled alpha; then

    check_cflags -mieee

elif enabled arm; then

    check_cflags -marm
    nogas=die

    if     check_cpp_condition stddef.h "defined __ARM_PCS_VFP"; then
        enable vfp_args
    elif ! check_cpp_condition stddef.h "defined __ARM_PCS || defined __SOFTFP__"; then
        case "${cross_prefix:-$cc}" in
            *hardfloat*)         enable vfp_args;   fpabi=vfp ;;
            *) check_ld <<EOF && enable vfp_args && fpabi=vfp || fpabi=soft ;;
__asm__ (".eabi_attribute 28, 1");
int main(void) { return 0; }
EOF
        esac
        warn "Compiler does not indicate floating-point ABI, guessing $fpabi."
    fi

    # We have to check if pld is a nop and disable it.
    check_asm pld '"pld [r0]"'

    enabled armv5te && check_asm armv5te '"qadd r0, r0, r0"'
    enabled armv6   && check_asm armv6   '"sadd16 r0, r0, r0"'
    enabled armv6t2 && check_asm armv6t2 '"movt r0, #0"'
    enabled armvfp  && check_asm armvfp  '"fadds s0, s0, s0"'
    enabled iwmmxt  && check_asm iwmmxt  '"wunpckelub wr6, wr4"'
    enabled neon    && check_asm neon    '"vadd.i16 q0, q0, q0"'
    enabled vfpv3   && check_asm vfpv3   '"vmov.f32 s0, #1.0"'

    enabled_all armv6t2 shared !pic && enable_pic

elif enabled mips; then

    check_asm loongson '"dmult.g $1, $2, $3"'
    enabled mmi     && check_asm mmi     '"lq $2, 0($2)"'

elif enabled ppc; then

    enable local_aligned_8 local_aligned_16

    check_asm dcbzl     '"dcbzl 0, %0" :: "r"(0)'
    check_asm ibm_asm   '"add 0, 0, 0"'
    check_asm ppc4xx    '"maclhw r10, r11, r12"'
    check_asm xform_asm '"lwzx %1, %y0" :: "Z"(*(int*)0), "r"(0)'

    # AltiVec flags: The FSF version of GCC differs from the Apple version
    if enabled altivec; then
        nogas=warn
        check_cflags -maltivec -mabi=altivec &&
        { check_header altivec.h && inc_altivec_h="#include <altivec.h>" ; } ||
        check_cflags -faltivec

        # check if our compiler supports Motorola AltiVec C API
        check_cc <<EOF || disable altivec
$inc_altivec_h
int main(void) {
    vector signed int v1, v2, v3;
    v1 = vec_add(v2,v3);
    return 0;
}
EOF

        # check if our compiler supports braces for vector declarations
        check_cc <<EOF || die "You need a compiler that supports {} in AltiVec vector declarations."
$inc_altivec_h
int main (void) { (vector int) {1}; return 0; }
EOF
    fi

elif enabled sparc; then

    enabled vis && check_asm vis '"pdist %f0, %f0, %f0"' -mcpu=ultrasparc &&
        add_cflags -mcpu=ultrasparc -mtune=ultrasparc

elif enabled x86; then

    enable local_aligned_8 local_aligned_16

    # check whether EBP is available on x86
    # As 'i' is stored on the stack, this program will crash
    # if the base pointer is used to access it because the
    # base pointer is cleared in the inline assembly code.
    check_exec_crash <<EOF && enable ebp_available
    volatile int i=0;
    __asm__ volatile (
        "xorl %%ebp, %%ebp"
    ::: "%ebp");
    return i;
EOF

    # check whether EBX is available on x86
    check_asm ebx_available '""::"b"(0)' &&
        check_asm ebx_available '"":::"%ebx"'

    # check whether xmm clobbers are supported
    check_asm xmm_clobbers '"":::"%xmm0"'

    # check whether more than 10 operands are supported
    check_cc <<EOF && enable ten_operands
int main(void) {
    int x=0;
    __asm__ volatile(
        ""
        :"+&rm"(x), "+&rm"(x), "+&rm"(x), "+&rm"(x), "+&rm"(x), "+&rm"(x)
    );
    return 0;
}
EOF

    # check whether binutils is new enough to compile SSSE3/MMX2
    enabled ssse3 && check_asm ssse3 '"pabsw %xmm0, %xmm0"'
    enabled mmx2  && check_asm mmx2  '"pmaxub %mm0, %mm1"'

    check_asm bswap '"bswap %%eax" ::: "%eax"'

    if ! disabled_any asm mmx yasm; then
        if check_cmd $yasmexe --version; then
            enabled x86_64 && yasm_extra="-m amd64"
            yasm_debug="-g dwarf2"
        elif check_cmd nasm -v; then
            yasmexe=nasm
            yasm_debug="-g -F dwarf"
            enabled x86_64 && test "$objformat" = elf && objformat=elf64
        fi

        YASMFLAGS="-f $objformat $yasm_extra"
        enabled pic               && append YASMFLAGS "-DPIC"
        test -n "$extern_prefix"  && append YASMFLAGS "-DPREFIX"
        case "$objformat" in
            elf*) enabled debug && append YASMFLAGS $yasm_debug ;;
        esac

        check_yasm "pextrd [eax], xmm0, 1" && enable yasm ||
            die "yasm not found, use --disable-yasm for a crippled build"
        check_yasm "vextractf128 xmm0, ymm0, 0" || disable avx
    fi

    case "$cpu" in
        athlon*|opteron*|k8*|pentium|pentium-mmx|prescott|nocona|atom|geode)
            disable fast_clz
        ;;
    esac

fi

if enabled asm; then
    as=${gas:=$as}
    check_asm gnu_as '".macro m n\n\\n:.int 0\n.endm\nm x"' ||
        $nogas "GNU assembler not found, install gas-preprocessor"
fi

check_ldflags -Wl,--as-needed

if check_func dlopen; then
    ldl=
elif check_func dlopen -ldl; then
    ldl=-ldl
fi

if enabled network; then
    check_type "sys/types.h sys/socket.h" socklen_t
    check_type netdb.h "struct addrinfo"
    check_type netinet/in.h "struct ipv6_mreq" -D_DARWIN_C_SOURCE
    check_type netinet/in.h "struct sockaddr_in6"
    check_type "sys/types.h sys/socket.h" "struct sockaddr_storage"
    check_struct "sys/types.h sys/socket.h" "struct sockaddr" sa_len
    # Prefer arpa/inet.h over winsock2
    if check_header arpa/inet.h ; then
        check_func closesocket
    elif check_header winsock2.h ; then
        check_func_headers winsock2.h closesocket -lws2 && \
            network_extralibs="-lws2" || \
        { check_func_headers winsock2.h closesocket -lws2_32 && \
            network_extralibs="-lws2_32"; }
        check_type ws2tcpip.h socklen_t
        check_type ws2tcpip.h "struct addrinfo"
        check_type ws2tcpip.h "struct ipv6_mreq"
        check_type ws2tcpip.h "struct sockaddr_in6"
        check_type ws2tcpip.h "struct sockaddr_storage"
        check_struct winsock2.h "struct sockaddr" sa_len
    else
        disable network
    fi
fi

# Solaris has nanosleep in -lrt, OpenSolaris no longer needs that
check_func nanosleep || { check_func nanosleep -lrt && add_extralibs -lrt; }

check_func  fcntl
check_func  fork
check_func  getaddrinfo $network_extralibs
check_func  gethrtime
check_func  getrusage
check_struct "sys/time.h sys/resource.h" "struct rusage" ru_maxrss
check_func  inet_aton $network_extralibs
check_func  isatty
check_func  localtime_r
check_func  ${malloc_prefix}memalign            && enable memalign
check_func  mkstemp
check_func  mmap
check_func  ${malloc_prefix}posix_memalign      && enable posix_memalign
check_func  setrlimit
check_func  strerror_r
check_func  strtok_r
check_func_headers conio.h kbhit
check_func_headers io.h setmode
check_func_headers lzo/lzo1x.h lzo1x_999_compress
check_lib2 "windows.h psapi.h" GetProcessMemoryInfo -lpsapi
check_func_headers windows.h GetProcessTimes
check_func_headers windows.h MapViewOfFile
check_func_headers windows.h VirtualAlloc

check_header dlfcn.h
check_header dxva2api.h
check_header libcrystalhd/libcrystalhd_if.h
check_header malloc.h
check_header poll.h
check_header sys/mman.h
check_header sys/resource.h
check_header sys/select.h
check_header termios.h
check_header vdpau/vdpau.h
check_header vdpau/vdpau_x11.h
check_header X11/extensions/XvMClib.h

check_struct dxva2api.h DXVA_PictureParameters wDecodedPictureIndex

disabled  zlib || check_lib   zlib.h      zlibVersion -lz   || disable  zlib
disabled bzlib || check_lib2 bzlib.h BZ2_bzlibVersion -lbz2 || disable bzlib

# check for some common methods of building with pthread support
# do this before the optional library checks as some of them require pthreads
if ! disabled pthreads && ! enabled w32threads; then
    enable pthreads
    if check_func pthread_create; then
        :
    elif check_func pthread_create -pthread; then
        add_cflags -pthread
        add_extralibs -pthread
    elif check_func pthread_create -pthreads; then
        add_cflags -pthreads
        add_extralibs -pthreads
    elif check_func pthread_create -lpthreadGC2; then
        add_extralibs -lpthreadGC2
    elif ! check_lib pthread.h pthread_create -lpthread; then
        disable pthreads
    fi
fi

for thread in $THREADS_LIST; do
    if enabled $thread; then
        test -n "$thread_type" &&
            die "ERROR: Only one thread type must be selected." ||
            thread_type="$thread"
    fi
done

check_lib math.h sin -lm && LIBM="-lm"
disabled crystalhd || check_lib libcrystalhd/libcrystalhd_if.h DtsCrystalHDVersion -lcrystalhd || disable crystalhd
enabled vaapi && require vaapi va/va.h vaInitialize -lva

check_mathfunc exp2
check_mathfunc exp2f
check_mathfunc llrint
check_mathfunc llrintf
check_mathfunc log2
check_mathfunc log2f
check_mathfunc lrint
check_mathfunc lrintf
check_mathfunc round
check_mathfunc roundf
check_mathfunc trunc
check_mathfunc truncf

# these are off by default, so fail if requested and not available
enabled avisynth   && require2 vfw32 "windows.h vfw.h" AVIFileInit -lavifil32
enabled libcelt    && require libcelt celt/celt.h celt_decode -lcelt0
enabled frei0r     && { check_header frei0r.h || die "ERROR: frei0r.h header not found"; }
enabled libdc1394  && require_pkg_config libdc1394-2 dc1394/dc1394.h dc1394_new
enabled libdirac   && require_pkg_config dirac                          \
    "libdirac_decoder/dirac_parser.h libdirac_encoder/dirac_encoder.h"  \
    "dirac_decoder_init dirac_encoder_init"
enabled libfaac    && require2 libfaac "stdint.h faac.h" faacEncGetVersion -lfaac
enabled libfreetype && require_pkg_config freetype2 "ft2build.h freetype/freetype.h" FT_Init_FreeType
enabled libgsm     && require  libgsm gsm/gsm.h gsm_create -lgsm
enabled libmp3lame && require  "libmp3lame >= 3.98.3" lame/lame.h lame_set_VBR_quality -lmp3lame
enabled libnut     && require  libnut libnut.h nut_demuxer_init -lnut
enabled libopencore_amrnb  && require libopencore_amrnb opencore-amrnb/interf_dec.h Decoder_Interface_init -lopencore-amrnb
enabled libopencore_amrwb  && require libopencore_amrwb opencore-amrwb/dec_if.h D_IF_init -lopencore-amrwb
enabled libopencv  && require_pkg_config opencv opencv/cxcore.h cvCreateImageHeader
enabled libopenjpeg && require libopenjpeg openjpeg.h opj_version -lopenjpeg
enabled librtmp    && require_pkg_config librtmp librtmp/rtmp.h RTMP_Socket
enabled libschroedinger && require_pkg_config schroedinger-1.0 schroedinger/schro.h schro_init
enabled libspeex   && require  libspeex speex/speex.h speex_decoder_init -lspeex
enabled libtheora  && require  libtheora theora/theoraenc.h th_info_init -ltheoraenc -ltheoradec -logg
enabled libvo_aacenc && require libvo_aacenc vo-aacenc/voAAC.h voGetAACEncAPI -lvo-aacenc
enabled libvo_amrwbenc && require libvo_amrwbenc vo-amrwbenc/enc_if.h E_IF_init -lvo-amrwbenc
enabled libvorbis  && require  libvorbis vorbis/vorbisenc.h vorbis_info_init -lvorbisenc -lvorbis -logg
enabled libvpx     && {
    enabled libvpx_decoder && { check_lib2 "vpx/vpx_decoder.h vpx/vp8dx.h" vpx_codec_dec_init_ver -lvpx ||
                                die "ERROR: libvpx decoder version must be >=0.9.1"; }
    enabled libvpx_encoder && { check_lib2 "vpx/vpx_encoder.h vpx/vp8cx.h" "vpx_codec_enc_init_ver VPX_CQ" -lvpx ||
                                die "ERROR: libvpx encoder version must be >=0.9.6"; } }
enabled libx264    && require  libx264 x264.h x264_encoder_encode -lx264 &&
                      { check_cpp_condition x264.h "X264_BUILD >= 115" ||
                        die "ERROR: libx264 version must be >= 0.115."; }
enabled libxavs    && require  libxavs xavs.h xavs_encoder_encode -lxavs
enabled libxvid    && require  libxvid xvid.h xvid_global -lxvidcore
enabled mlib       && require  mediaLib mlib_types.h mlib_VectorSub_S16_U8_Mod -lmlib

SDL_CONFIG="${cross_prefix}sdl-config"
if check_pkg_config sdl SDL_version.h SDL_Linked_Version; then
    check_cpp_condition SDL.h "(SDL_MAJOR_VERSION<<16 | SDL_MINOR_VERSION<<8 | SDL_PATCHLEVEL) >= 0x010201" $sdl_cflags &&
    enable sdl &&
    check_struct SDL.h SDL_VideoInfo current_w $sdl_cflags && enable sdl_video_size
else
  if "${SDL_CONFIG}" --version > /dev/null 2>&1; then
    sdl_cflags=$("${SDL_CONFIG}" --cflags)
    sdl_libs=$("${SDL_CONFIG}" --libs)
    check_func_headers SDL_version.h SDL_Linked_Version $sdl_cflags $sdl_libs &&
    check_cpp_condition SDL.h "(SDL_MAJOR_VERSION<<16 | SDL_MINOR_VERSION<<8 | SDL_PATCHLEVEL) >= 0x010201" $sdl_cflags &&
    enable sdl &&
    check_struct SDL.h SDL_VideoInfo current_w $sdl_cflags && enable sdl_video_size
  fi
fi
enabled sdl && add_cflags $sdl_cflags && add_extralibs $sdl_libs

texi2html -version > /dev/null 2>&1 && enable texi2html || disable texi2html

check_header linux/fb.h
check_header linux/videodev.h
check_header linux/videodev2.h
check_header sys/videoio.h

check_func_headers "windows.h vfw.h" capCreateCaptureWindow "$vfwcap_indev_extralibs"
# check that WM_CAP_DRIVER_CONNECT is defined to the proper value
# w32api 3.12 had it defined wrong
check_cpp_condition vfw.h "WM_CAP_DRIVER_CONNECT > WM_USER" && enable vfwcap_defines

check_type "dshow.h" IBaseFilter

# check for ioctl_meteor.h, ioctl_bt848.h and alternatives
{ check_header dev/bktr/ioctl_meteor.h &&
  check_header dev/bktr/ioctl_bt848.h; } ||
{ check_header machine/ioctl_meteor.h &&
  check_header machine/ioctl_bt848.h; } ||
{ check_header dev/video/meteor/ioctl_meteor.h &&
  check_header dev/video/bktr/ioctl_bt848.h; } ||
check_header dev/ic/bt8xx.h

check_header sndio.h
if check_struct sys/soundcard.h audio_buf_info bytes; then
    enable_safe sys/soundcard.h
else
    check_cc -D__BSD_VISIBLE -D__XSI_VISIBLE <<EOF && add_cppflags -D__BSD_VISIBLE -D__XSI_VISIBLE && enable_safe sys/soundcard.h
    #include <sys/soundcard.h>
    audio_buf_info abc;
EOF
fi
check_header soundcard.h

enabled_any alsa_indev alsa_outdev && check_lib2 alsa/asoundlib.h snd_pcm_htimestamp -lasound

enabled jack_indev && check_lib2 jack/jack.h jack_client_open -ljack && check_func sem_timedwait

enabled_any sndio_indev sndio_outdev && check_lib2 sndio.h sio_open -lsndio

enabled x11grab                         &&
check_header X11/Xlib.h                 &&
check_header X11/extensions/XShm.h      &&
check_header X11/extensions/Xfixes.h    &&
check_func XOpenDisplay -lX11           &&
check_func XShmCreateImage -lX11 -lXext &&
check_func XFixesGetCursorImage -lX11 -lXext -lXfixes

if ! disabled vaapi; then
    check_lib va/va.h vaInitialize -lva && {
        check_cpp_condition va/va_version.h "VA_CHECK_VERSION(0,32,0)" ||
        warn "Please upgrade to VA-API >= 0.32 if you would like full VA-API support.";
    } || disable vaapi
fi

if ! disabled vdpau && enabled vdpau_vdpau_h; then
check_cpp_condition \
    vdpau/vdpau.h "defined VDP_DECODER_PROFILE_MPEG4_PART2_ASP" ||
    { echolog "Please upgrade to libvdpau >= 0.2 if you would like vdpau support." &&
      disable vdpau; }
fi

enabled debug && add_cflags -g"$debuglevel" && add_asflags -g"$debuglevel"

# add some useful compiler flags if supported
check_cflags -Wdeclaration-after-statement
check_cflags -Wall
check_cflags -Wno-parentheses
check_cflags -Wno-switch
check_cflags -Wdisabled-optimization
check_cflags -Wpointer-arith
check_cflags -Wredundant-decls
check_cflags -Wno-pointer-sign
check_cflags -Wcast-qual
check_cflags -Wwrite-strings
check_cflags -Wtype-limits
check_cflags -Wundef
check_cflags -Wmissing-prototypes
check_cflags -Wno-pointer-to-int-cast
enabled extra_warnings && check_cflags -Winline

# add some linker flags
check_ldflags -Wl,--warn-common
check_ldflags -Wl,-rpath-link,libpostproc -Wl,-rpath-link,libswscale -Wl,-rpath-link,libavfilter -Wl,-rpath-link,libavdevice -Wl,-rpath-link,libavformat -Wl,-rpath-link,libavcodec -Wl,-rpath-link,libavutil
test_ldflags -Wl,-Bsymbolic && append SHFLAGS -Wl,-Bsymbolic

echo "X{};" > $TMPV
if test_ldflags -Wl,--version-script,$TMPV; then
    append SHFLAGS '-Wl,--version-script,\$(SUBDIR)lib\$(NAME).ver'
    check_cc <<EOF && enable symver_asm_label
void ff_foo(void) __asm__ ("av_foo@VERSION");
void ff_foo(void) { ${inline_asm+__asm__($quotes);} }
EOF
    check_cc <<EOF && enable symver_gnu_asm
__asm__(".symver ff_foo,av_foo@VERSION");
void ff_foo(void) {}
EOF
fi

if enabled small; then
    add_cflags $size_cflags
elif enabled optimizations; then
    add_cflags $speed_cflags
else
    add_cflags $noopt_cflags
fi
check_cflags -fno-math-errno
check_cflags -fno-signed-zeros

if enabled icc; then
    # Just warnings, no remarks
    check_cflags -w1
    # -wd: Disable following warnings
    # 144, 167, 556: -Wno-pointer-sign
    # 1292: attribute "foo" ignored
    # 10006: ignoring unknown option -fno-signed-zeros
    # 10148: ignoring unknown option -Wno-parentheses
    # 10156: ignoring option '-W'; no argument required
    check_cflags -wd144,167,556,1292,10006,10148,10156
    # 11030: Warning unknown option --as-needed
    # 10156: ignoring option '-export'; no argument required
    check_ldflags -wd10156,11030
    # Allow to compile with optimizations
    check_ldflags -march=$cpu
    # icc 11.0 and 11.1 work with ebp_available, but don't pass the test
    enable ebp_available
    if enabled x86_32; then
        test ${icc_version%%.*} -ge 11 && \
            check_cflags -falign-stack=maintain-16-byte || \
            disable aligned_stack
    fi
elif enabled ccc; then
    # disable some annoying warnings
    add_cflags -msg_disable cvtu32to64
    add_cflags -msg_disable embedcomment
    add_cflags -msg_disable needconstext
    add_cflags -msg_disable nomainieee
    add_cflags -msg_disable ptrmismatch1
    add_cflags -msg_disable unreachcode
elif enabled gcc; then
    check_cflags -fno-tree-vectorize
    check_cflags -Werror=implicit-function-declaration
    check_cflags -Werror=missing-prototypes
elif enabled llvm_gcc; then
    check_cflags -mllvm -stack-alignment=16
elif enabled clang; then
    check_cflags -mllvm -stack-alignment=16
    check_cflags -Qunused-arguments
elif enabled armcc; then
    # 2523: use of inline assembler is deprecated
    add_cflags -W${armcc_opt},--diag_suppress=2523
    add_cflags -W${armcc_opt},--diag_suppress=1207
    add_cflags -W${armcc_opt},--diag_suppress=1293 # assignment in condition
    add_cflags -W${armcc_opt},--diag_suppress=3343 # hardfp compat
elif enabled tms470; then
    add_cflags -pds=824 -pds=837
elif enabled pathscale; then
    add_cflags -fstrict-overflow -OPT:wrap_around_unsafe_opt=OFF
fi

enabled_any $THREADS_LIST      && enable threads

check_deps $CONFIG_LIST       \
           $CONFIG_EXTRA      \
           $HAVE_LIST         \
           $DECODER_LIST      \
           $ENCODER_LIST      \
           $HWACCEL_LIST      \
           $PARSER_LIST       \
           $BSF_LIST          \
           $DEMUXER_LIST      \
           $MUXER_LIST        \
           $FILTER_LIST       \
           $INDEV_LIST        \
           $OUTDEV_LIST       \
           $PROTOCOL_LIST     \
           $ACODEC_TESTS      \
           $VCODEC_TESTS      \
           $LAVF_TESTS        \
           $LAVFI_TESTS       \
           $SEEK_TESTS        \

enabled asm || { arch=c; disable $ARCH_LIST $ARCH_EXT_LIST; }

if test $target_os == "haiku"; then
    disable memalign
    disable posix_memalign
fi

! enabled_any memalign posix_memalign malloc_aligned &&
    enabled_any $need_memalign && enable memalign_hack

echo "install prefix            $prefix"
echo "source path               $source_path"
echo "C compiler                $cc"
echo "ARCH                      $arch ($cpu)"
if test "$build_suffix" != ""; then
    echo "build suffix              $build_suffix"
fi
if test "$extra_version" != ""; then
    echo "version string suffix     $extra_version"
fi
echo "big-endian                ${bigendian-no}"
echo "runtime cpu detection     ${runtime_cpudetect-no}"
if enabled x86; then
    echo "${yasmexe}                      ${yasm-no}"
    echo "MMX enabled               ${mmx-no}"
    echo "MMX2 enabled              ${mmx2-no}"
    echo "3DNow! enabled            ${amd3dnow-no}"
    echo "3DNow! extended enabled   ${amd3dnowext-no}"
    echo "SSE enabled               ${sse-no}"
    echo "SSSE3 enabled             ${ssse3-no}"
    echo "AVX enabled               ${avx-no}"
    echo "CMOV enabled              ${cmov-no}"
    echo "CMOV is fast              ${fast_cmov-no}"
    echo "EBX available             ${ebx_available-no}"
    echo "EBP available             ${ebp_available-no}"
    echo "10 operands supported     ${ten_operands-no}"
fi
if enabled arm; then
    echo "ARMv5TE enabled           ${armv5te-no}"
    echo "ARMv6 enabled             ${armv6-no}"
    echo "ARMv6T2 enabled           ${armv6t2-no}"
    echo "ARM VFP enabled           ${armvfp-no}"
    echo "IWMMXT enabled            ${iwmmxt-no}"
    echo "NEON enabled              ${neon-no}"
fi
if enabled mips; then
    echo "MMI enabled               ${mmi-no}"
fi
if enabled ppc; then
    echo "AltiVec enabled           ${altivec-no}"
    echo "PPC 4xx optimizations     ${ppc4xx-no}"
    echo "dcbzl available           ${dcbzl-no}"
fi
if enabled sparc; then
    echo "VIS enabled               ${vis-no}"
fi
echo "debug symbols             ${debug-no}"
<<<<<<< HEAD
echo "strip symbols             ${stripping-no}"
=======
echo "optimize for size         ${small-no}"
>>>>>>> 67e7dc54
echo "optimizations             ${optimizations-no}"
echo "static                    ${static-no}"
echo "shared                    ${shared-no}"
echo "postprocessing support    ${postproc-no}"
echo "new filter support        ${avfilter-no}"
echo "network support           ${network-no}"
echo "threading support         ${thread_type-no}"
echo "SDL support               ${sdl-no}"
echo "Sun medialib support      ${mlib-no}"
echo "AVISynth enabled          ${avisynth-no}"
echo "libcelt enabled           ${libcelt-no}"
echo "frei0r enabled            ${frei0r-no}"
echo "libdc1394 support         ${libdc1394-no}"
echo "libdirac enabled          ${libdirac-no}"
echo "libfaac enabled           ${libfaac-no}"
echo "libgsm enabled            ${libgsm-no}"
echo "libmp3lame enabled        ${libmp3lame-no}"
echo "libnut enabled            ${libnut-no}"
echo "libopencore-amrnb support ${libopencore_amrnb-no}"
echo "libopencore-amrwb support ${libopencore_amrwb-no}"
echo "libopencv support         ${libopencv-no}"
echo "libopenjpeg enabled       ${libopenjpeg-no}"
echo "librtmp enabled           ${librtmp-no}"
echo "libschroedinger enabled   ${libschroedinger-no}"
echo "libspeex enabled          ${libspeex-no}"
echo "libtheora enabled         ${libtheora-no}"
echo "libva enabled             ${vaapi-no}"
echo "libvo-aacenc support      ${libvo_aacenc-no}"
echo "libvo-amrwbenc support    ${libvo_amrwbenc-no}"
echo "libvorbis enabled         ${libvorbis-no}"
echo "libvpx enabled            ${libvpx-no}"
echo "libx264 enabled           ${libx264-no}"
echo "libxavs enabled           ${libxavs-no}"
echo "libxvid enabled           ${libxvid-no}"
echo "zlib enabled              ${zlib-no}"
echo "bzlib enabled             ${bzlib-no}"
echo

for type in decoder encoder hwaccel parser demuxer muxer protocol filter bsf indev outdev; do
    echo "Enabled ${type}s:"
    eval list=\$$(toupper $type)_LIST
    print_enabled '_*' $list | sort | pr -r -3 -t
    echo
done

license="LGPL version 2.1 or later"
if enabled nonfree; then
    license="nonfree and unredistributable"
elif enabled gplv3; then
    license="GPL version 3 or later"
elif enabled lgplv3; then
    license="LGPL version 3 or later"
elif enabled gpl; then
    license="GPL version 2 or later"
fi

echo "License: $license"

echo "Creating config.mak and config.h..."

# build tree in object directory if source path is different from current one
if enabled source_path_used; then
    DIRS="
        doc
        libavcodec
        libavcodec/$arch
        libavdevice
        libavfilter
        libavfilter/$arch
        libavfilter/libmpcodecs
        libavfilter/libmpcodecs/libvo
        libavformat
        libavutil
        libavutil/$arch
        libpostproc
        libswscale
        libswscale/$arch
        tests
        tools
    "
    FILES="
        Makefile
        common.mak
        subdir.mak
        doc/texi2pod.pl
        libavcodec/Makefile
        libavcodec/${arch}/Makefile
        libavdevice/Makefile
        libavfilter/Makefile
        libavfilter/${arch}/Makefile
        libavformat/Makefile
        libavutil/Makefile
        libpostproc/Makefile
        libswscale/Makefile
    "
    map 'mkdir -p $v' $DIRS;
    map 'test -f "$source_path/$v" && $ln_s "$source_path/$v" $v' $FILES
fi

enabled stripping || strip="echo skipping strip"

config_files="$TMPH config.mak"

cat > config.mak <<EOF
# Automatically generated by configure - do not modify!
ifndef FFMPEG_CONFIG_MAK
FFMPEG_CONFIG_MAK=1
FFMPEG_CONFIGURATION=$FFMPEG_CONFIGURATION
prefix=$prefix
LIBDIR=\$(DESTDIR)$libdir
SHLIBDIR=\$(DESTDIR)$shlibdir
INCDIR=\$(DESTDIR)$incdir
BINDIR=\$(DESTDIR)$bindir
DATADIR=\$(DESTDIR)$datadir
MANDIR=\$(DESTDIR)$mandir
SRC_PATH="$source_path"
SRC_PATH_BARE=$source_path
CC_IDENT=$cc_ident
ARCH=$arch
CC=$cc
AS=$as
LD=$ld
DEPCC=$dep_cc
YASM=$yasmexe
YASMDEP=$yasmexe
AR=$ar
RANLIB=$ranlib
CP=cp -p
LN_S=$ln_s
STRIP=$strip
CPPFLAGS=$CPPFLAGS
CFLAGS=$CFLAGS
ASFLAGS=$ASFLAGS
CC_O=$CC_O
LDFLAGS=$LDFLAGS
FFSERVERLDFLAGS=$FFSERVERLDFLAGS
SHFLAGS=$SHFLAGS
YASMFLAGS=$YASMFLAGS
BUILDSUF=$build_suffix
FULLNAME=$FULLNAME
LIBPREF=$LIBPREF
LIBSUF=$LIBSUF
LIBNAME=$LIBNAME
SLIBPREF=$SLIBPREF
SLIBSUF=$SLIBSUF
EXESUF=$EXESUF
EXTRA_VERSION=$extra_version
DEPFLAGS=$DEPFLAGS
CCDEP=$CCDEP
ASDEP=$ASDEP
CC_DEPFLAGS=$CC_DEPFLAGS
AS_DEPFLAGS=$AS_DEPFLAGS
HOSTCC=$host_cc
HOSTCFLAGS=$host_cflags
HOSTEXESUF=$HOSTEXESUF
HOSTLDFLAGS=$host_ldflags
HOSTLIBS=$host_libs
TARGET_EXEC=$target_exec
TARGET_PATH=$target_path
SDL_LIBS=$sdl_libs
SDL_CFLAGS=$sdl_cflags
LIB_INSTALL_EXTRA_CMD=$LIB_INSTALL_EXTRA_CMD
EXTRALIBS=$extralibs
INSTALL=$install
LIBTARGET=${LIBTARGET}
SLIBNAME=${SLIBNAME}
SLIBNAME_WITH_VERSION=${SLIBNAME_WITH_VERSION}
SLIBNAME_WITH_MAJOR=${SLIBNAME_WITH_MAJOR}
SLIB_CREATE_DEF_CMD=${SLIB_CREATE_DEF_CMD}
SLIB_EXTRA_CMD=${SLIB_EXTRA_CMD}
SLIB_INSTALL_EXTRA_CMD=${SLIB_INSTALL_EXTRA_CMD}
SLIB_UNINSTALL_EXTRA_CMD=${SLIB_UNINSTALL_EXTRA_CMD}
SAMPLES:=${samples:-\$(FATE_SAMPLES)}
EOF

get_version(){
    name=$1
    file=$source_path/$2
    eval $(grep "#define ${name}_VERSION_M" "$file" | awk '{ print $2"="$3 }')
    eval ${name}_VERSION=\$${name}_VERSION_MAJOR.\$${name}_VERSION_MINOR.\$${name}_VERSION_MICRO
    lcname=$(tolower $name)
    eval echo "${lcname}_VERSION=\$${name}_VERSION" >> config.mak
    eval echo "${lcname}_VERSION_MAJOR=\$${name}_VERSION_MAJOR" >> config.mak
}

get_version LIBSWSCALE  libswscale/swscale.h
get_version LIBPOSTPROC libpostproc/postprocess.h
get_version LIBAVCODEC  libavcodec/version.h
get_version LIBAVDEVICE libavdevice/avdevice.h
get_version LIBAVFORMAT libavformat/version.h
get_version LIBAVUTIL   libavutil/avutil.h
get_version LIBAVFILTER libavfilter/avfilter.h

cat > $TMPH <<EOF
/* Automatically generated by configure - do not modify! */
#ifndef FFMPEG_CONFIG_H
#define FFMPEG_CONFIG_H
#define FFMPEG_CONFIGURATION "$(c_escape $FFMPEG_CONFIGURATION)"
#define FFMPEG_LICENSE "$(c_escape $license)"
#define FFMPEG_DATADIR "$(eval c_escape $datadir)"
#define CC_TYPE "$cc_type"
#define CC_VERSION $cc_version
#define restrict $_restrict
#define EXTERN_PREFIX "${extern_prefix}"
#define EXTERN_ASM ${extern_prefix}
#define SLIBSUF "$SLIBSUF"
EOF

test -n "$malloc_prefix" &&
    echo "#define MALLOC_PREFIX $malloc_prefix" >>$TMPH

if enabled small || disabled optimizations; then
    echo "#undef  av_always_inline"  >> $TMPH
    if enabled small; then
        echo "#define av_always_inline inline"  >> $TMPH
    else
        echo "#define av_always_inline av_unused"  >> $TMPH
    fi
fi

if enabled yasm; then
    append config_files $TMPASM
    printf '' >$TMPASM
fi

print_config ARCH_   "$config_files" $ARCH_LIST
print_config HAVE_   "$config_files" $HAVE_LIST
print_config CONFIG_ "$config_files" $CONFIG_LIST       \
                                     $CONFIG_EXTRA      \
                                     $DECODER_LIST      \
                                     $ENCODER_LIST      \
                                     $HWACCEL_LIST      \
                                     $PARSER_LIST       \
                                     $BSF_LIST          \
                                     $DEMUXER_LIST      \
                                     $MUXER_LIST        \
                                     $FILTER_LIST       \
                                     $PROTOCOL_LIST     \
                                     $INDEV_LIST        \
                                     $OUTDEV_LIST       \

cat >>config.mak <<EOF
ACODEC_TESTS=$(print_enabled -n _test $ACODEC_TESTS)
VCODEC_TESTS=$(print_enabled -n _test $VCODEC_TESTS)
LAVF_TESTS=$(print_enabled   -n _test $LAVF_TESTS)
LAVFI_TESTS=$(print_enabled  -n _test $LAVFI_TESTS)
SEEK_TESTS=$(print_enabled   -n _test $SEEK_TESTS)
EOF

echo "#endif /* FFMPEG_CONFIG_H */" >> $TMPH
echo "endif # FFMPEG_CONFIG_MAK" >> config.mak

# Do not overwrite an unchanged config.h to avoid superfluous rebuilds.
cp_if_changed $TMPH config.h
touch .config

enabled yasm && cp_if_changed $TMPASM config.asm

cat > $TMPH <<EOF
/* Generated by ffconf */
#ifndef AVUTIL_AVCONFIG_H
#define AVUTIL_AVCONFIG_H
EOF

print_config AV_HAVE_ $TMPH $HAVE_LIST_PUB

echo "#endif /* AVUTIL_AVCONFIG_H */" >> $TMPH

cp_if_changed $TMPH libavutil/avconfig.h

test -n "$WARNINGS" && printf "\n$WARNINGS"

# build pkg-config files

pkgconfig_generate(){
name=$1
shortname=${name#lib}${build_suffix}
comment=$2
version=$3
libs=$4
requires=$5
enabled ${name#lib} || return 0
cat <<EOF > $name/$name.pc
prefix=$prefix
exec_prefix=\${prefix}
libdir=$libdir
includedir=$incdir

Name: $name
Description: $comment
Version: $version
Requires: $(enabled shared || echo $requires)
Requires.private: $(enabled shared && echo $requires)
Conflicts:
Libs: -L\${libdir} -l${shortname} $(enabled shared || echo $libs)
Libs.private: $(enabled shared && echo $libs)
Cflags: -I\${includedir}
EOF
cat <<EOF > $name/$name-uninstalled.pc
prefix=
exec_prefix=
libdir=\${pcfiledir}
includedir=${source_path}

Name: $name
Description: $comment
Version: $version
Requires: $requires
Conflicts:
Libs: \${libdir}/${LIBPREF}${shortname}${LIBSUF} $libs
Cflags: -I\${includedir}
EOF
}

pkgconfig_generate libavutil "FFmpeg utility library" "$LIBAVUTIL_VERSION" "$LIBM"
pkgconfig_generate libavcodec "FFmpeg codec library" "$LIBAVCODEC_VERSION" "$extralibs" "libavutil = $LIBAVUTIL_VERSION"
pkgconfig_generate libavformat "FFmpeg container format library" "$LIBAVFORMAT_VERSION" "$extralibs" "libavcodec = $LIBAVCODEC_VERSION"
pkgconfig_generate libavdevice "FFmpeg device handling library" "$LIBAVDEVICE_VERSION" "$extralibs" "libavformat = $LIBAVFORMAT_VERSION"
pkgconfig_generate libavfilter "FFmpeg video filtering library" "$LIBAVFILTER_VERSION" "$extralibs"
pkgconfig_generate libpostproc "FFmpeg post processing library" "$LIBPOSTPROC_VERSION" "" "libavutil = $LIBAVUTIL_VERSION"
pkgconfig_generate libswscale "FFmpeg image rescaling library" "$LIBSWSCALE_VERSION" "$LIBM" "libavutil = $LIBAVUTIL_VERSION"<|MERGE_RESOLUTION|>--- conflicted
+++ resolved
@@ -3202,11 +3202,8 @@
     echo "VIS enabled               ${vis-no}"
 fi
 echo "debug symbols             ${debug-no}"
-<<<<<<< HEAD
 echo "strip symbols             ${stripping-no}"
-=======
 echo "optimize for size         ${small-no}"
->>>>>>> 67e7dc54
 echo "optimizations             ${optimizations-no}"
 echo "static                    ${static-no}"
 echo "shared                    ${shared-no}"
