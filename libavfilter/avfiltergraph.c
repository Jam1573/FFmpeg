/*
 * filter graphs
 * Copyright (c) 2008 Vitor Sessak
 * Copyright (c) 2007 Bobby Bingham
 *
 * This file is part of FFmpeg.
 *
 * FFmpeg is free software; you can redistribute it and/or
 * modify it under the terms of the GNU Lesser General Public
 * License as published by the Free Software Foundation; either
 * version 2.1 of the License, or (at your option) any later version.
 *
 * FFmpeg is distributed in the hope that it will be useful,
 * but WITHOUT ANY WARRANTY; without even the implied warranty of
 * MERCHANTABILITY or FITNESS FOR A PARTICULAR PURPOSE.  See the GNU
 * Lesser General Public License for more details.
 *
 * You should have received a copy of the GNU Lesser General Public
 * License along with FFmpeg; if not, write to the Free Software
 * Foundation, Inc., 51 Franklin Street, Fifth Floor, Boston, MA 02110-1301 USA
 */

#include <ctype.h>
#include <string.h>

#include "libavutil/audioconvert.h"
#include "libavutil/avassert.h"
#include "libavutil/pixdesc.h"
#include "libavcodec/avcodec.h" // avcodec_find_best_pix_fmt_of_2()
#include "avfilter.h"
#include "avfiltergraph.h"
#include "formats.h"
#include "internal.h"

#include "libavutil/audioconvert.h"
#include "libavutil/avassert.h"
#include "libavutil/common.h"
#include "libavutil/log.h"

static const AVClass filtergraph_class = {
    .class_name = "AVFilterGraph",
    .item_name  = av_default_item_name,
    .version    = LIBAVUTIL_VERSION_INT,
    .category   = AV_CLASS_CATEGORY_FILTER,
};

AVFilterGraph *avfilter_graph_alloc(void)
{
    AVFilterGraph *ret = av_mallocz(sizeof(AVFilterGraph));
    if (!ret)
        return NULL;
    ret->av_class = &filtergraph_class;
    return ret;
}

void avfilter_graph_free(AVFilterGraph **graph)
{
    if (!*graph)
        return;
    for (; (*graph)->filter_count > 0; (*graph)->filter_count--)
        avfilter_free((*graph)->filters[(*graph)->filter_count - 1]);
    av_freep(&(*graph)->sink_links);
    av_freep(&(*graph)->scale_sws_opts);
    av_freep(&(*graph)->filters);
    av_freep(graph);
}

int avfilter_graph_add_filter(AVFilterGraph *graph, AVFilterContext *filter)
{
    AVFilterContext **filters = av_realloc(graph->filters,
                                           sizeof(AVFilterContext*) * (graph->filter_count+1));
    if (!filters)
        return AVERROR(ENOMEM);

    graph->filters = filters;
    graph->filters[graph->filter_count++] = filter;

    return 0;
}

int avfilter_graph_create_filter(AVFilterContext **filt_ctx, AVFilter *filt,
                                 const char *name, const char *args, void *opaque,
                                 AVFilterGraph *graph_ctx)
{
    int ret;

    if ((ret = avfilter_open(filt_ctx, filt, name)) < 0)
        goto fail;
    if ((ret = avfilter_init_filter(*filt_ctx, args, opaque)) < 0)
        goto fail;
    if ((ret = avfilter_graph_add_filter(graph_ctx, *filt_ctx)) < 0)
        goto fail;
    return 0;

fail:
    if (*filt_ctx)
        avfilter_free(*filt_ctx);
    *filt_ctx = NULL;
    return ret;
}

void avfilter_graph_set_auto_convert(AVFilterGraph *graph, unsigned flags)
{
    graph->disable_auto_convert = flags;
}

/**
 * Check for the validity of graph.
 *
 * A graph is considered valid if all its input and output pads are
 * connected.
 *
 * @return 0 in case of success, a negative value otherwise
 */
static int graph_check_validity(AVFilterGraph *graph, AVClass *log_ctx)
{
    AVFilterContext *filt;
    int i, j;

    for (i = 0; i < graph->filter_count; i++) {
        filt = graph->filters[i];

        for (j = 0; j < filt->nb_inputs; j++) {
            if (!filt->inputs[j] || !filt->inputs[j]->src) {
                av_log(log_ctx, AV_LOG_ERROR,
                       "Input pad \"%s\" for the filter \"%s\" of type \"%s\" not connected to any source\n",
                       filt->input_pads[j].name, filt->name, filt->filter->name);
                return AVERROR(EINVAL);
            }
        }

        for (j = 0; j < filt->nb_outputs; j++) {
            if (!filt->outputs[j] || !filt->outputs[j]->dst) {
                av_log(log_ctx, AV_LOG_ERROR,
                       "Output pad \"%s\" for the filter \"%s\" of type \"%s\" not connected to any destination\n",
                       filt->output_pads[j].name, filt->name, filt->filter->name);
                return AVERROR(EINVAL);
            }
        }
    }

    return 0;
}

/**
 * Configure all the links of graphctx.
 *
 * @return 0 in case of success, a negative value otherwise
 */
static int graph_config_links(AVFilterGraph *graph, AVClass *log_ctx)
{
    AVFilterContext *filt;
    int i, ret;

    for (i=0; i < graph->filter_count; i++) {
        filt = graph->filters[i];

        if (!filt->nb_outputs) {
            if ((ret = avfilter_config_links(filt)))
                return ret;
        }
    }

    return 0;
}

AVFilterContext *avfilter_graph_get_filter(AVFilterGraph *graph, char *name)
{
    int i;

    for (i = 0; i < graph->filter_count; i++)
        if (graph->filters[i]->name && !strcmp(name, graph->filters[i]->name))
            return graph->filters[i];

    return NULL;
}

static int filter_query_formats(AVFilterContext *ctx)
{
    int ret;
    AVFilterFormats *formats;
    AVFilterChannelLayouts *chlayouts;
    AVFilterFormats *samplerates;
    enum AVMediaType type = ctx->inputs  && ctx->inputs [0] ? ctx->inputs [0]->type :
                            ctx->outputs && ctx->outputs[0] ? ctx->outputs[0]->type :
                            AVMEDIA_TYPE_VIDEO;

    if ((ret = ctx->filter->query_formats(ctx)) < 0)
        return ret;

    formats = ff_all_formats(type);
    if (!formats)
        return AVERROR(ENOMEM);
    ff_set_common_formats(ctx, formats);
    if (type == AVMEDIA_TYPE_AUDIO) {
        samplerates = ff_all_samplerates();
        if (!samplerates)
            return AVERROR(ENOMEM);
        ff_set_common_samplerates(ctx, samplerates);
        chlayouts = ff_all_channel_layouts();
        if (!chlayouts)
            return AVERROR(ENOMEM);
        ff_set_common_channel_layouts(ctx, chlayouts);
    }
    return 0;
}

static int insert_conv_filter(AVFilterGraph *graph, AVFilterLink *link,
                              const char *filt_name, const char *filt_args)
{
    static int auto_count = 0, ret;
    char inst_name[32];
    AVFilterContext *filt_ctx;

    if (graph->disable_auto_convert) {
        av_log(NULL, AV_LOG_ERROR,
               "The filters '%s' and '%s' do not have a common format "
               "and automatic conversion is disabled.\n",
               link->src->name, link->dst->name);
        return AVERROR(EINVAL);
    }

    snprintf(inst_name, sizeof(inst_name), "auto-inserted %s %d",
            filt_name, auto_count++);

    if ((ret = avfilter_graph_create_filter(&filt_ctx,
                                            avfilter_get_by_name(filt_name),
                                            inst_name, filt_args, NULL, graph)) < 0)
        return ret;
    if ((ret = avfilter_insert_filter(link, filt_ctx, 0, 0)) < 0)
        return ret;

    filter_query_formats(filt_ctx);

    if ( ((link = filt_ctx-> inputs[0]) &&
           !ff_merge_formats(link->in_formats, link->out_formats)) ||
         ((link = filt_ctx->outputs[0]) &&
           !ff_merge_formats(link->in_formats, link->out_formats))
       ) {
        av_log(NULL, AV_LOG_ERROR,
               "Impossible to convert between the formats supported by the filter "
               "'%s' and the filter '%s'\n", link->src->name, link->dst->name);
        return AVERROR(EINVAL);
    }

    if (link->type == AVMEDIA_TYPE_AUDIO &&
         (((link = filt_ctx-> inputs[0]) &&
           !ff_merge_channel_layouts(link->in_channel_layouts, link->out_channel_layouts)) ||
         ((link = filt_ctx->outputs[0]) &&
           !ff_merge_channel_layouts(link->in_channel_layouts, link->out_channel_layouts)))
       ) {
        av_log(NULL, AV_LOG_ERROR,
               "Impossible to convert between the channel layouts formats supported by the filter "
               "'%s' and the filter '%s'\n", link->src->name, link->dst->name);
        return AVERROR(EINVAL);
    }

    return 0;
}

static int query_formats(AVFilterGraph *graph, AVClass *log_ctx)
{
    int i, j, ret;
    char filt_args[128];
    AVFilterFormats *formats;
    AVFilterChannelLayouts *chlayouts;
    AVFilterFormats *samplerates;
    int scaler_count = 0, resampler_count = 0;

    for (j = 0; j < 2; j++) {
    /* ask all the sub-filters for their supported media formats */
    for (i = 0; i < graph->filter_count; i++) {
        /* Call query_formats on sources first.
           This is a temporary workaround for amerge,
           until format renegociation is implemented. */
        if (!graph->filters[i]->nb_inputs == j)
            continue;
        if (graph->filters[i]->filter->query_formats)
            ret = filter_query_formats(graph->filters[i]);
        else
            ret = ff_default_query_formats(graph->filters[i]);
        if (ret < 0)
            return ret;
    }
    }

    /* go through and merge as many format lists as possible */
    for (i = 0; i < graph->filter_count; i++) {
        AVFilterContext *filter = graph->filters[i];

        for (j = 0; j < filter->nb_inputs; j++) {
            AVFilterLink *link = filter->inputs[j];
#if 0
            if (!link) continue;

            if (!link->in_formats || !link->out_formats)
                return AVERROR(EINVAL);

            if (link->type == AVMEDIA_TYPE_VIDEO &&
                !ff_merge_formats(link->in_formats, link->out_formats)) {

                /* couldn't merge format lists, auto-insert scale filter */
                snprintf(filt_args, sizeof(filt_args), "0:0:%s",
                         graph->scale_sws_opts);
                if (ret = insert_conv_filter(graph, link, "scale", filt_args))
                    return ret;
            }
            else if (link->type == AVMEDIA_TYPE_AUDIO) {
                if (!link->in_channel_layouts || !link->out_channel_layouts)
                    return AVERROR(EINVAL);

                /* Merge all three list before checking: that way, in all
                 * three categories, aconvert will use a common format
                 * whenever possible. */
                formats     = ff_merge_formats(link->in_formats,   link->out_formats);
                chlayouts   = ff_merge_channel_layouts(link->in_channel_layouts  , link->out_channel_layouts);
                samplerates = ff_merge_samplerates    (link->in_samplerates, link->out_samplerates);

                if (!formats || !chlayouts || !samplerates)
                    if (ret = insert_conv_filter(graph, link, "aresample", NULL))
                       return ret;
#else
            int convert_needed = 0;

            if (!link)
                continue;

            if (link->in_formats != link->out_formats &&
                !ff_merge_formats(link->in_formats,
                                        link->out_formats))
                convert_needed = 1;
            if (link->type == AVMEDIA_TYPE_AUDIO) {
                if (link->in_channel_layouts != link->out_channel_layouts &&
                    !ff_merge_channel_layouts(link->in_channel_layouts,
                                              link->out_channel_layouts))
                    convert_needed = 1;
                if (link->in_samplerates != link->out_samplerates &&
                    !ff_merge_samplerates(link->in_samplerates,
                                          link->out_samplerates))
                    convert_needed = 1;
            }

            if (convert_needed) {
                AVFilterContext *convert;
                AVFilter *filter;
                AVFilterLink *inlink, *outlink;
                char scale_args[256];
                char inst_name[30];

                /* couldn't merge format lists. auto-insert conversion filter */
                switch (link->type) {
                case AVMEDIA_TYPE_VIDEO:
                    if (!(filter = avfilter_get_by_name("scale"))) {
                        av_log(log_ctx, AV_LOG_ERROR, "'scale' filter "
                               "not present, cannot convert pixel formats.\n");
                        return AVERROR(EINVAL);
                    }

                    snprintf(inst_name, sizeof(inst_name), "auto-inserted scaler %d",
                             scaler_count++);
                    snprintf(scale_args, sizeof(scale_args), "0:0:%s", graph->scale_sws_opts);
                    if ((ret = avfilter_graph_create_filter(&convert, filter,
                                                            inst_name, scale_args, NULL,
                                                            graph)) < 0)
                        return ret;
                    break;
                case AVMEDIA_TYPE_AUDIO:
                    if (!(filter = avfilter_get_by_name("aresample"))) {
                        av_log(log_ctx, AV_LOG_ERROR, "'aresample' filter "
                               "not present, cannot convert audio formats.\n");
                        return AVERROR(EINVAL);
                    }

                    snprintf(inst_name, sizeof(inst_name), "auto-inserted resampler %d",
                             resampler_count++);
                    if ((ret = avfilter_graph_create_filter(&convert, filter,
                                                            inst_name, NULL, NULL, graph)) < 0)
                        return ret;
                    break;
                default:
                    return AVERROR(EINVAL);
                }

                if ((ret = avfilter_insert_filter(link, convert, 0, 0)) < 0)
                    return ret;

                filter_query_formats(convert);
                inlink  = convert->inputs[0];
                outlink = convert->outputs[0];
                if (!ff_merge_formats( inlink->in_formats,  inlink->out_formats) ||
                    !ff_merge_formats(outlink->in_formats, outlink->out_formats))
                    ret |= AVERROR(ENOSYS);
                if (inlink->type == AVMEDIA_TYPE_AUDIO &&
                    (!ff_merge_samplerates(inlink->in_samplerates,
                                           inlink->out_samplerates) ||
                     !ff_merge_channel_layouts(inlink->in_channel_layouts,
                                               inlink->out_channel_layouts)))
                    ret |= AVERROR(ENOSYS);
                if (outlink->type == AVMEDIA_TYPE_AUDIO &&
                    (!ff_merge_samplerates(outlink->in_samplerates,
                                           outlink->out_samplerates) ||
                     !ff_merge_channel_layouts(outlink->in_channel_layouts,
                                               outlink->out_channel_layouts)))
                    ret |= AVERROR(ENOSYS);

                if (ret < 0) {
                    av_log(log_ctx, AV_LOG_ERROR,
                           "Impossible to convert between the formats supported by the filter "
                           "'%s' and the filter '%s'\n", link->src->name, link->dst->name);
                    return ret;
                }
#endif
            }
        }
    }

    return 0;
}

static int pick_format(AVFilterLink *link, AVFilterLink *ref)
{
    if (!link || !link->in_formats)
        return 0;

    if (link->type == AVMEDIA_TYPE_VIDEO) {
        if(ref && ref->type == AVMEDIA_TYPE_VIDEO){
            int has_alpha= av_pix_fmt_descriptors[ref->format].nb_components % 2 == 0;
            enum PixelFormat best= PIX_FMT_NONE;
            int i;
            for (i=0; i<link->in_formats->format_count; i++) {
                enum PixelFormat p = link->in_formats->formats[i];
                best= avcodec_find_best_pix_fmt_of_2(best, p, ref->format, has_alpha, NULL);
            }
            av_log(link->src,AV_LOG_DEBUG, "picking %s out of %d ref:%s alpha:%d\n",
                   av_get_pix_fmt_name(best), link->in_formats->format_count,
                   av_get_pix_fmt_name(ref->format), has_alpha);
            link->in_formats->formats[0] = best;
        }
    }

    link->in_formats->format_count = 1;
    link->format = link->in_formats->formats[0];

    if (link->type == AVMEDIA_TYPE_AUDIO) {
        if (!link->in_samplerates->format_count) {
            av_log(link->src, AV_LOG_ERROR, "Cannot select sample rate for"
                   " the link between filters %s and %s.\n", link->src->name,
                   link->dst->name);
            return AVERROR(EINVAL);
        }
        link->in_samplerates->format_count = 1;
        link->sample_rate = link->in_samplerates->formats[0];

        if (!link->in_channel_layouts->nb_channel_layouts) {
            av_log(link->src, AV_LOG_ERROR, "Cannot select channel layout for"
                   "the link between filters %s and %s.\n", link->src->name,
                   link->dst->name);
            return AVERROR(EINVAL);
        }
        link->in_channel_layouts->nb_channel_layouts = 1;
        link->channel_layout = link->in_channel_layouts->channel_layouts[0];
    }

    ff_formats_unref(&link->in_formats);
    ff_formats_unref(&link->out_formats);
    ff_formats_unref(&link->in_samplerates);
    ff_formats_unref(&link->out_samplerates);
    ff_channel_layouts_unref(&link->in_channel_layouts);
    ff_channel_layouts_unref(&link->out_channel_layouts);

    return 0;
}

#define REDUCE_FORMATS(fmt_type, list_type, list, var, nb, add_format) \
do {                                                                   \
    for (i = 0; i < filter->nb_inputs; i++) {                          \
        AVFilterLink *link = filter->inputs[i];                        \
        fmt_type fmt;                                                  \
                                                                       \
        if (!link->out_ ## list || link->out_ ## list->nb != 1)        \
            continue;                                                  \
        fmt = link->out_ ## list->var[0];                              \
                                                                       \
        for (j = 0; j < filter->nb_outputs; j++) {                     \
            AVFilterLink *out_link = filter->outputs[j];               \
            list_type *fmts;                                           \
                                                                       \
            if (link->type != out_link->type ||                        \
                out_link->in_ ## list->nb == 1)                        \
                continue;                                              \
            fmts = out_link->in_ ## list;                              \
                                                                       \
            if (!out_link->in_ ## list->nb) {                          \
                add_format(&out_link->in_ ##list, fmt);                \
                break;                                                 \
            }                                                          \
                                                                       \
            for (k = 0; k < out_link->in_ ## list->nb; k++)            \
                if (fmts->var[k] == fmt) {                             \
                    fmts->var[0]  = fmt;                               \
                    fmts->nb = 1;                                      \
                    ret = 1;                                           \
                    break;                                             \
                }                                                      \
        }                                                              \
    }                                                                  \
} while (0)

static int reduce_formats_on_filter(AVFilterContext *filter)
{
    int i, j, k, ret = 0;

    REDUCE_FORMATS(int,      AVFilterFormats,        formats,         formats,
                   format_count, ff_add_format);
    REDUCE_FORMATS(int,      AVFilterFormats,        samplerates,     formats,
                   format_count, ff_add_format);
    REDUCE_FORMATS(uint64_t, AVFilterChannelLayouts, channel_layouts,
                   channel_layouts, nb_channel_layouts, ff_add_channel_layout);

    return ret;
}

static void reduce_formats(AVFilterGraph *graph)
{
    int i, reduced;

    do {
        reduced = 0;

        for (i = 0; i < graph->filter_count; i++)
            reduced |= reduce_formats_on_filter(graph->filters[i]);
    } while (reduced);
}

static void swap_samplerates_on_filter(AVFilterContext *filter)
{
    AVFilterLink *link = NULL;
    int sample_rate;
    int i, j;

    for (i = 0; i < filter->nb_inputs; i++) {
        link = filter->inputs[i];

        if (link->type == AVMEDIA_TYPE_AUDIO &&
            link->out_samplerates->format_count == 1)
            break;
    }
    if (i == filter->nb_inputs)
        return;

    sample_rate = link->out_samplerates->formats[0];

    for (i = 0; i < filter->nb_outputs; i++) {
        AVFilterLink *outlink = filter->outputs[i];
        int best_idx, best_diff = INT_MAX;

        if (outlink->type != AVMEDIA_TYPE_AUDIO ||
            outlink->in_samplerates->format_count < 2)
            continue;

        for (j = 0; j < outlink->in_samplerates->format_count; j++) {
            int diff = abs(sample_rate - outlink->in_samplerates->formats[j]);

            if (diff < best_diff) {
                best_diff = diff;
                best_idx  = j;
            }
        }
        FFSWAP(int, outlink->in_samplerates->formats[0],
               outlink->in_samplerates->formats[best_idx]);
    }
}

static void swap_samplerates(AVFilterGraph *graph)
{
    int i;

    for (i = 0; i < graph->filter_count; i++)
        swap_samplerates_on_filter(graph->filters[i]);
}

#define CH_CENTER_PAIR (AV_CH_FRONT_LEFT_OF_CENTER | AV_CH_FRONT_RIGHT_OF_CENTER)
#define CH_FRONT_PAIR  (AV_CH_FRONT_LEFT           | AV_CH_FRONT_RIGHT)
#define CH_STEREO_PAIR (AV_CH_STEREO_LEFT          | AV_CH_STEREO_RIGHT)
#define CH_WIDE_PAIR   (AV_CH_WIDE_LEFT            | AV_CH_WIDE_RIGHT)
#define CH_SIDE_PAIR   (AV_CH_SIDE_LEFT            | AV_CH_SIDE_RIGHT)
#define CH_DIRECT_PAIR (AV_CH_SURROUND_DIRECT_LEFT | AV_CH_SURROUND_DIRECT_RIGHT)
#define CH_BACK_PAIR   (AV_CH_BACK_LEFT            | AV_CH_BACK_RIGHT)

/* allowable substitutions for channel pairs when comparing layouts,
 * ordered by priority for both values */
static const uint64_t ch_subst[][2] = {
    { CH_FRONT_PAIR,      CH_CENTER_PAIR     },
    { CH_FRONT_PAIR,      CH_WIDE_PAIR       },
    { CH_FRONT_PAIR,      AV_CH_FRONT_CENTER },
    { CH_CENTER_PAIR,     CH_FRONT_PAIR      },
    { CH_CENTER_PAIR,     CH_WIDE_PAIR       },
    { CH_CENTER_PAIR,     AV_CH_FRONT_CENTER },
    { CH_WIDE_PAIR,       CH_FRONT_PAIR      },
    { CH_WIDE_PAIR,       CH_CENTER_PAIR     },
    { CH_WIDE_PAIR,       AV_CH_FRONT_CENTER },
    { AV_CH_FRONT_CENTER, CH_FRONT_PAIR      },
    { AV_CH_FRONT_CENTER, CH_CENTER_PAIR     },
    { AV_CH_FRONT_CENTER, CH_WIDE_PAIR       },
    { CH_SIDE_PAIR,       CH_DIRECT_PAIR     },
    { CH_SIDE_PAIR,       CH_BACK_PAIR       },
    { CH_SIDE_PAIR,       AV_CH_BACK_CENTER  },
    { CH_BACK_PAIR,       CH_DIRECT_PAIR     },
    { CH_BACK_PAIR,       CH_SIDE_PAIR       },
    { CH_BACK_PAIR,       AV_CH_BACK_CENTER  },
    { AV_CH_BACK_CENTER,  CH_BACK_PAIR       },
    { AV_CH_BACK_CENTER,  CH_DIRECT_PAIR     },
    { AV_CH_BACK_CENTER,  CH_SIDE_PAIR       },
};

static void swap_channel_layouts_on_filter(AVFilterContext *filter)
{
    AVFilterLink *link = NULL;
    int i, j, k;

    for (i = 0; i < filter->nb_inputs; i++) {
        link = filter->inputs[i];

        if (link->type == AVMEDIA_TYPE_AUDIO &&
            link->out_channel_layouts->nb_channel_layouts == 1)
            break;
    }
    if (i == filter->nb_inputs)
        return;

    for (i = 0; i < filter->nb_outputs; i++) {
        AVFilterLink *outlink = filter->outputs[i];
        int best_idx = -1, best_score = INT_MIN, best_count_diff = INT_MAX;

        if (outlink->type != AVMEDIA_TYPE_AUDIO ||
            outlink->in_channel_layouts->nb_channel_layouts < 2)
            continue;

        for (j = 0; j < outlink->in_channel_layouts->nb_channel_layouts; j++) {
            uint64_t  in_chlayout = link->out_channel_layouts->channel_layouts[0];
            uint64_t out_chlayout = outlink->in_channel_layouts->channel_layouts[j];
            int  in_channels      = av_get_channel_layout_nb_channels(in_chlayout);
            int out_channels      = av_get_channel_layout_nb_channels(out_chlayout);
            int count_diff        = out_channels - in_channels;
            int matched_channels, extra_channels;
            int score = 0;

            /* channel substitution */
            for (k = 0; k < FF_ARRAY_ELEMS(ch_subst); k++) {
                uint64_t cmp0 = ch_subst[k][0];
                uint64_t cmp1 = ch_subst[k][1];
                if (( in_chlayout & cmp0) && (!(out_chlayout & cmp0)) &&
                    (out_chlayout & cmp1) && (!( in_chlayout & cmp1))) {
                    in_chlayout  &= ~cmp0;
                    out_chlayout &= ~cmp1;
                    /* add score for channel match, minus a deduction for
                       having to do the substitution */
                    score += 10 * av_get_channel_layout_nb_channels(cmp1) - 2;
                }
            }

            /* no penalty for LFE channel mismatch */
            if ( (in_chlayout & AV_CH_LOW_FREQUENCY) &&
                (out_chlayout & AV_CH_LOW_FREQUENCY))
                score += 10;
            in_chlayout  &= ~AV_CH_LOW_FREQUENCY;
            out_chlayout &= ~AV_CH_LOW_FREQUENCY;

            matched_channels = av_get_channel_layout_nb_channels(in_chlayout &
                                                                 out_chlayout);
            extra_channels   = av_get_channel_layout_nb_channels(out_chlayout &
                                                                 (~in_chlayout));
            score += 10 * matched_channels - 5 * extra_channels;

            if (score > best_score ||
                (count_diff < best_count_diff && score == best_score)) {
                best_score = score;
                best_idx   = j;
                best_count_diff = count_diff;
            }
        }
<<<<<<< HEAD
        av_assert1(best_idx>=0);
=======
        av_assert0(best_idx >= 0);
>>>>>>> 23aae62c
        FFSWAP(uint64_t, outlink->in_channel_layouts->channel_layouts[0],
               outlink->in_channel_layouts->channel_layouts[best_idx]);
    }

}

static void swap_channel_layouts(AVFilterGraph *graph)
{
    int i;

    for (i = 0; i < graph->filter_count; i++)
        swap_channel_layouts_on_filter(graph->filters[i]);
}

static void swap_sample_fmts_on_filter(AVFilterContext *filter)
{
    AVFilterLink *link = NULL;
    int format, bps;
    int i, j;

    for (i = 0; i < filter->nb_inputs; i++) {
        link = filter->inputs[i];

        if (link->type == AVMEDIA_TYPE_AUDIO &&
            link->out_formats->format_count == 1)
            break;
    }
    if (i == filter->nb_inputs)
        return;

    format = link->out_formats->formats[0];
    bps    = av_get_bytes_per_sample(format);

    for (i = 0; i < filter->nb_outputs; i++) {
        AVFilterLink *outlink = filter->outputs[i];
        int best_idx = -1, best_score = INT_MIN;

        if (outlink->type != AVMEDIA_TYPE_AUDIO ||
            outlink->in_formats->format_count < 2)
            continue;

        for (j = 0; j < outlink->in_formats->format_count; j++) {
            int out_format = outlink->in_formats->formats[j];
            int out_bps    = av_get_bytes_per_sample(out_format);
            int score;

            if (av_get_packed_sample_fmt(out_format) == format ||
                av_get_planar_sample_fmt(out_format) == format) {
                best_idx   = j;
                break;
            }

            /* for s32 and float prefer double to prevent loss of information */
            if (bps == 4 && out_bps == 8) {
                best_idx = j;
                break;
            }

            /* prefer closest higher or equal bps */
            score = -abs(out_bps - bps);
            if (out_bps >= bps)
                score += INT_MAX/2;

            if (score > best_score) {
                best_score = score;
                best_idx   = j;
            }
        }
        av_assert0(best_idx >= 0);
        FFSWAP(int, outlink->in_formats->formats[0],
               outlink->in_formats->formats[best_idx]);
    }
}

static void swap_sample_fmts(AVFilterGraph *graph)
{
    int i;

    for (i = 0; i < graph->filter_count; i++)
        swap_sample_fmts_on_filter(graph->filters[i]);

}

static int pick_formats(AVFilterGraph *graph)
{
    int i, j, ret;
    int change;

    do{
        change = 0;
        for (i = 0; i < graph->filter_count; i++) {
            AVFilterContext *filter = graph->filters[i];
            if (filter->nb_inputs){
                for (j = 0; j < filter->nb_inputs; j++){
                    if(filter->inputs[j]->in_formats && filter->inputs[j]->in_formats->format_count == 1) {
                        pick_format(filter->inputs[j], NULL);
                        change = 1;
                    }
                }
            }
            if (filter->nb_outputs){
                for (j = 0; j < filter->nb_outputs; j++){
                    if(filter->outputs[j]->in_formats && filter->outputs[j]->in_formats->format_count == 1) {
                        pick_format(filter->outputs[j], NULL);
                        change = 1;
                    }
                }
            }
            if (filter->nb_inputs && filter->nb_outputs && filter->inputs[0]->format>=0) {
                for (j = 0; j < filter->nb_outputs; j++) {
                    if(filter->outputs[j]->format<0) {
                        pick_format(filter->outputs[j], filter->inputs[0]);
                        change = 1;
                    }
                }
            }
        }
    }while(change);

    for (i = 0; i < graph->filter_count; i++) {
        AVFilterContext *filter = graph->filters[i];

        for (j = 0; j < filter->nb_inputs; j++)
            if ((ret = pick_format(filter->inputs[j], NULL)) < 0)
                return ret;
        for (j = 0; j < filter->nb_outputs; j++)
            if ((ret = pick_format(filter->outputs[j], NULL)) < 0)
                return ret;
    }
    return 0;
}

/**
 * Configure the formats of all the links in the graph.
 */
static int graph_config_formats(AVFilterGraph *graph, AVClass *log_ctx)
{
    int ret;

    /* find supported formats from sub-filters, and merge along links */
    if ((ret = query_formats(graph, log_ctx)) < 0)
        return ret;

    /* Once everything is merged, it's possible that we'll still have
     * multiple valid media format choices. We try to minimize the amount
     * of format conversion inside filters */
    reduce_formats(graph);

    /* for audio filters, ensure the best format, sample rate and channel layout
     * is selected */
    swap_sample_fmts(graph);
    swap_samplerates(graph);
    swap_channel_layouts(graph);

    if ((ret = pick_formats(graph)) < 0)
        return ret;

    return 0;
}

static int ff_avfilter_graph_config_pointers(AVFilterGraph *graph,
                                             AVClass *log_ctx)
{
    unsigned i, j;
    int sink_links_count = 0, n = 0;
    AVFilterContext *f;
    AVFilterLink **sinks;

    for (i = 0; i < graph->filter_count; i++) {
        f = graph->filters[i];
        for (j = 0; j < f->nb_inputs; j++) {
            f->inputs[j]->graph     = graph;
            f->inputs[j]->age_index = -1;
        }
        for (j = 0; j < f->nb_outputs; j++) {
            f->outputs[j]->graph    = graph;
            f->outputs[j]->age_index= -1;
        }
        if (!f->nb_outputs) {
            if (f->nb_inputs > INT_MAX - sink_links_count)
                return AVERROR(EINVAL);
            sink_links_count += f->nb_inputs;
        }
    }
    sinks = av_calloc(sink_links_count, sizeof(*sinks));
    if (!sinks)
        return AVERROR(ENOMEM);
    for (i = 0; i < graph->filter_count; i++) {
        f = graph->filters[i];
        if (!f->nb_outputs) {
            for (j = 0; j < f->nb_inputs; j++) {
                sinks[n] = f->inputs[j];
                f->inputs[j]->age_index = n++;
            }
        }
    }
    av_assert0(n == sink_links_count);
    graph->sink_links       = sinks;
    graph->sink_links_count = sink_links_count;
    return 0;
}

static int graph_insert_fifos(AVFilterGraph *graph, AVClass *log_ctx)
{
    AVFilterContext *f;
    int i, j, ret;
    int fifo_count = 0;

    for (i = 0; i < graph->filter_count; i++) {
        f = graph->filters[i];

        for (j = 0; j < f->nb_inputs; j++) {
            AVFilterLink *link = f->inputs[j];
            AVFilterContext *fifo_ctx;
            AVFilter *fifo;
            char name[32];

            if (!link->dstpad->needs_fifo)
                continue;

            fifo = f->inputs[j]->type == AVMEDIA_TYPE_VIDEO ?
                   avfilter_get_by_name("fifo") :
                   avfilter_get_by_name("afifo");

            snprintf(name, sizeof(name), "auto-inserted fifo %d", fifo_count++);

            ret = avfilter_graph_create_filter(&fifo_ctx, fifo, name, NULL,
                                               NULL, graph);
            if (ret < 0)
                return ret;

            ret = avfilter_insert_filter(link, fifo_ctx, 0, 0);
            if (ret < 0)
                return ret;
        }
    }

    return 0;
}

int avfilter_graph_config(AVFilterGraph *graphctx, void *log_ctx)
{
    int ret;

    if ((ret = graph_check_validity(graphctx, log_ctx)))
        return ret;
    if ((ret = graph_insert_fifos(graphctx, log_ctx)) < 0)
        return ret;
    if ((ret = graph_config_formats(graphctx, log_ctx)))
        return ret;
    if ((ret = graph_config_links(graphctx, log_ctx)))
        return ret;
    if ((ret = ff_avfilter_graph_config_pointers(graphctx, log_ctx)))
        return ret;

    return 0;
}

int avfilter_graph_send_command(AVFilterGraph *graph, const char *target, const char *cmd, const char *arg, char *res, int res_len, int flags)
{
    int i, r = AVERROR(ENOSYS);

    if(!graph)
        return r;

    if((flags & AVFILTER_CMD_FLAG_ONE) && !(flags & AVFILTER_CMD_FLAG_FAST)) {
        r=avfilter_graph_send_command(graph, target, cmd, arg, res, res_len, flags | AVFILTER_CMD_FLAG_FAST);
        if(r != AVERROR(ENOSYS))
            return r;
    }

    if(res_len && res)
        res[0]= 0;

    for (i = 0; i < graph->filter_count; i++) {
        AVFilterContext *filter = graph->filters[i];
        if(!strcmp(target, "all") || (filter->name && !strcmp(target, filter->name)) || !strcmp(target, filter->filter->name)){
            r = avfilter_process_command(filter, cmd, arg, res, res_len, flags);
            if(r != AVERROR(ENOSYS)) {
                if((flags & AVFILTER_CMD_FLAG_ONE) || r<0)
                    return r;
            }
        }
    }

    return r;
}

int avfilter_graph_queue_command(AVFilterGraph *graph, const char *target, const char *command, const char *arg, int flags, double ts)
{
    int i;

    if(!graph)
        return 0;

    for (i = 0; i < graph->filter_count; i++) {
        AVFilterContext *filter = graph->filters[i];
        if(filter && (!strcmp(target, "all") || !strcmp(target, filter->name) || !strcmp(target, filter->filter->name))){
            AVFilterCommand **que = &filter->command_queue, *next;
            while(*que && (*que)->time <= ts)
                que = &(*que)->next;
            next= *que;
            *que= av_mallocz(sizeof(AVFilterCommand));
            (*que)->command = av_strdup(command);
            (*que)->arg     = av_strdup(arg);
            (*que)->time    = ts;
            (*que)->flags   = flags;
            (*que)->next    = next;
            if(flags & AVFILTER_CMD_FLAG_ONE)
                return 0;
        }
    }

    return 0;
}

static void heap_bubble_up(AVFilterGraph *graph,
                           AVFilterLink *link, int index)
{
    AVFilterLink **links = graph->sink_links;

    while (index) {
        int parent = (index - 1) >> 1;
        if (links[parent]->current_pts >= link->current_pts)
            break;
        links[index] = links[parent];
        links[index]->age_index = index;
        index = parent;
    }
    links[index] = link;
    link->age_index = index;
}

static void heap_bubble_down(AVFilterGraph *graph,
                             AVFilterLink *link, int index)
{
    AVFilterLink **links = graph->sink_links;

    while (1) {
        int child = 2 * index + 1;
        if (child >= graph->sink_links_count)
            break;
        if (child + 1 < graph->sink_links_count &&
            links[child + 1]->current_pts < links[child]->current_pts)
            child++;
        if (link->current_pts < links[child]->current_pts)
            break;
        links[index] = links[child];
        links[index]->age_index = index;
        index = child;
    }
    links[index] = link;
    link->age_index = index;
}

void ff_avfilter_graph_update_heap(AVFilterGraph *graph, AVFilterLink *link)
{
    heap_bubble_up  (graph, link, link->age_index);
    heap_bubble_down(graph, link, link->age_index);
}


int avfilter_graph_request_oldest(AVFilterGraph *graph)
{
    while (graph->sink_links_count) {
        AVFilterLink *oldest = graph->sink_links[0];
        int r = ff_request_frame(oldest);
        if (r != AVERROR_EOF)
            return r;
        av_log(oldest->dst, AV_LOG_DEBUG, "EOF on sink link %s:%s.\n",
               oldest->dst ? oldest->dst->name : "unknown",
               oldest->dstpad ? oldest->dstpad->name : "unknown");
        /* EOF: remove the link from the heap */
        if (oldest->age_index < --graph->sink_links_count)
            heap_bubble_down(graph, graph->sink_links[graph->sink_links_count],
                             oldest->age_index);
        oldest->age_index = -1;
    }
    return AVERROR_EOF;
}<|MERGE_RESOLUTION|>--- conflicted
+++ resolved
@@ -679,11 +679,7 @@
                 best_count_diff = count_diff;
             }
         }
-<<<<<<< HEAD
-        av_assert1(best_idx>=0);
-=======
         av_assert0(best_idx >= 0);
->>>>>>> 23aae62c
         FFSWAP(uint64_t, outlink->in_channel_layouts->channel_layouts[0],
                outlink->in_channel_layouts->channel_layouts[best_idx]);
     }
