--- conflicted
+++ resolved
@@ -39,15 +39,9 @@
 #define AV_VERSION_DOT(a, b, c) a ##.## b ##.## c
 #define AV_VERSION(a, b, c) AV_VERSION_DOT(a, b, c)
 
-<<<<<<< HEAD
 #define LIBAVUTIL_VERSION_MAJOR 50
-#define LIBAVUTIL_VERSION_MINOR 42
+#define LIBAVUTIL_VERSION_MINOR 43
 #define LIBAVUTIL_VERSION_MICRO  0
-=======
-#define LIBAVUTIL_VERSION_MAJOR 51
-#define LIBAVUTIL_VERSION_MINOR  9
-#define LIBAVUTIL_VERSION_MICRO  1
->>>>>>> d39b33c6
 
 #define LIBAVUTIL_VERSION_INT   AV_VERSION_INT(LIBAVUTIL_VERSION_MAJOR, \
                                                LIBAVUTIL_VERSION_MINOR, \
